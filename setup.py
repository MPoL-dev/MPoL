import os.path

import setuptools

with open("README.md", "r") as fh:
    long_description = fh.read()


def read(rel_path):
    here = os.path.abspath(os.path.dirname(__file__))
    with open(os.path.join(here, rel_path), "r") as fp:
        return fp.read()


def get_version(rel_path):
    for line in read(rel_path).splitlines():
        if line.startswith("__version__"):
            delim = '"' if '"' in line else "'"
            return line.split(delim)[1]
    else:
        raise RuntimeError("Unable to find version string.")


version = get_version("src/mpol/__init__.py")


EXTRA_REQUIRES = {
    "test": [
        "pytest",
        "pytest-cov",
        "matplotlib",
        "requests",
        "astropy",
        "tensorboard",
    ],
    "docs": [
        "sphinx>=2.3.0",
        "numpy",
        "jupytext",
        "ipython!=8.7.0", # broken version for syntax higlight https://github.com/spatialaudio/nbsphinx/issues/687
        "nbsphinx",
        "sphinx_book_theme",
        "sphinx_copybutton",
        "jupyter",
        "nbconvert",
        "matplotlib",
        "sphinxcontrib-mermaid",
        "astropy",
        "tensorboard",
        "myst-nb",
        "jupyter-cache",
    ],
}

EXTRA_REQUIRES["dev"] = (
    EXTRA_REQUIRES["test"] + EXTRA_REQUIRES["docs"] + ["pylint", "black", "pre-commit"]
)


setuptools.setup(
    name="MPoL",
    version=version,
    author="Ian Czekala",
    author_email="iancze@gmail.com",
    description="Regularized Maximum Likelihood Imaging for Radio Astronomy",
    long_description=long_description,
    long_description_content_type="text/markdown",
    url="https://github.com/iancze/MPoL",
<<<<<<< HEAD
    install_requires=["numpy", "scipy", "torch>=1.8.0", "torchvision", "torchkbnufft", "astropy"],
=======
    install_requires=["numpy", "scipy", "torch>=1.8.0", "torchvision", "torchaudio"],
>>>>>>> 9a2c52c5
    extras_require=EXTRA_REQUIRES,
    packages=setuptools.find_packages("src"),
    package_dir={"": "src"},
    classifiers=[
        "Programming Language :: Python :: 3",
        "License :: OSI Approved :: MIT License",
        "Operating System :: OS Independent",
    ],
    python_requires=">=3.6",
)<|MERGE_RESOLUTION|>--- conflicted
+++ resolved
@@ -66,11 +66,7 @@
     long_description=long_description,
     long_description_content_type="text/markdown",
     url="https://github.com/iancze/MPoL",
-<<<<<<< HEAD
-    install_requires=["numpy", "scipy", "torch>=1.8.0", "torchvision", "torchkbnufft", "astropy"],
-=======
-    install_requires=["numpy", "scipy", "torch>=1.8.0", "torchvision", "torchaudio"],
->>>>>>> 9a2c52c5
+    install_requires=["numpy", "scipy", "torch>=1.8.0", "torchvision", "torchaudio", "torchkbnufft", "astropy"],
     extras_require=EXTRA_REQUIRES,
     packages=setuptools.find_packages("src"),
     package_dir={"": "src"},
