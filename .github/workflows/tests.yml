name: package test

on:
  push:
    branches: [main]
  pull_request:

jobs:
  dl_files:
    runs-on: ubuntu-20.04
    steps:
      - uses: actions/checkout@v3
      - name: Set up Python
        uses: actions/setup-python@v4
        with:
          python-version: "3.10"
      - name: Install dependencies needed to download files
        # we're just installing mpol here to reference the zenodo record number 
        # in __init__. below we'll reinstall for the tests.
        run: |
          pip install astropy
          pip install frank
          pip install .
      - name: Cache/Restore the .mpol folder cache
        uses: actions/cache@v3
        env:
          cache-name: cache-mpol-dls
        with:
          # files are stored in .mpol
          path: ~/.mpol
          # the "key" is the hash of the download script
          key: ${{ hashFiles('docs/download_external_files.py') }}
      - name: Download large files
        run: |
          python3 docs/download_external_files.py

  tests:
    needs: dl_files # don't bother running if we didn't succeed getting the files
    runs-on: ubuntu-20.04
    strategy:
      max-parallel: 4
      matrix:
<<<<<<< HEAD
        python-version: ["3.10", "3.11", "3.12"]
=======
        python-version: ["3.10", "3.11"]
>>>>>>> 3471d3af
    steps:
      - uses: actions/checkout@v3
      - name: Set up Python ${{ matrix.python-version }}
        uses: actions/setup-python@v4
        with:
          python-version: ${{ matrix.python-version }}
      # cache the Python environment, including installed dependencies
      # (unique to each python-version; speeds up tests more than caching pip cache)
      - name: Cache/Restore the Python env
        uses: actions/cache@v3
        env:
          cache-name: cache-python${{ matrix.python-version }}-env
        with:
          path: ${{ env.pythonLocation }}
          key: ${{ env.pythonLocation }}-${{ hashFiles('setup.py') }}
      - name: Install pip
        run: |
          pip install --upgrade pip
      - name: Install vanilla package
        run: |
          pip install .
      - name: Install test dependencies
        run: |
          pip install .[test]
      - name: Lint with flake8
        run: |
          pip install flake8
          # stop the build if there are Python syntax errors or undefined names
          flake8 . --count --select=E9,F63,F7,F82 --show-source --statistics
          # exit-zero treats all errors as warnings. The GitHub editor is 127 chars wide
          flake8 . --count --exit-zero --max-complexity=10 --max-line-length=127 --statistics
      - name: Check types with MyPy
        run: |
          mypy src/mpol --pretty
      - name: Cache/Restore the .mpol folder cache
        uses: actions/cache@v3
        env:
          cache-name: cache-mpol-dls
        with:
          # files are stored in .mpol
          path: ~/.mpol
          # the "key" is the hash of the download script
          key: ${{ hashFiles('docs/download_external_files.py') }}
      - name: Run tests with coverage
        run: |
          pytest --cov=mpol<|MERGE_RESOLUTION|>--- conflicted
+++ resolved
@@ -40,11 +40,7 @@
     strategy:
       max-parallel: 4
       matrix:
-<<<<<<< HEAD
-        python-version: ["3.10", "3.11", "3.12"]
-=======
         python-version: ["3.10", "3.11"]
->>>>>>> 3471d3af
     steps:
       - uses: actions/checkout@v3
       - name: Set up Python ${{ matrix.python-version }}
