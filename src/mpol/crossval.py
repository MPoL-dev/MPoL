--- conflicted
+++ resolved
@@ -225,16 +225,11 @@
 
             loss, loss_history = trainer.train(self.model, train_set)
             if self._store_cv_diagnostics:
-<<<<<<< HEAD
                 self._diagnostics["loss_histories"].append(loss_history)
             all_scores.append(trainer.test(self.model, test_set))
-=======
-                self._cv_diagnostics["loss_histories"].append(loss_history)
-            all_scores.append(trainer.test(model, test_set))
             # store the most recent train figure for diagnostics
             self.train_figure = trainer.train_figure 
->>>>>>> f5dbfa67
-
+            
         # average individual test scores to get the cross-val metric for chosen
         # hyperparameters
         cv_score = {
