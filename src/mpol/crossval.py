--- conflicted
+++ resolved
@@ -184,11 +184,7 @@
         """
         all_scores = []
         if self._store_cv_diagnostics:
-<<<<<<< HEAD
-            self._diagnostics = defaultdict(list) 
-=======
-            self._cv_diagnostics = defaultdict(list)
->>>>>>> 8837f77f
+            self._diagnostics = defaultdict(list)
 
         split_iterator = self.split_dataset(dataset)
         for kk, (train_set, test_set) in enumerate(split_iterator):
@@ -201,11 +197,7 @@
             #     train_set, test_set = train_set.to(self._device), test_set.to(self._device)
 
             # create a new model and optimizer for this k_fold
-<<<<<<< HEAD
-            self.model = SimpleNet(coords=self._coords, nchan=self._gridder.nchan)
-=======
-            model = SimpleNet(coords=self._coords, nchan=self._imager.nchan)
->>>>>>> 8837f77f
+            self.model = SimpleNet(coords=self._coords, nchan=self._imager.nchan)
             # if hasattr(self._device,'type') and self._device.type == 'cuda': # TODO: confirm which objects need to be passed to gpu
             #     self.model = self.model.to(self._device)
 
@@ -230,13 +222,8 @@
 
             loss, loss_history = trainer.train(self.model, train_set)
             if self._store_cv_diagnostics:
-<<<<<<< HEAD
-                self._diagnostics['loss_histories'].append(loss_history)
+                self._cv_diagnostics["loss_histories"].append(loss_history)
             all_scores.append(trainer.test(self.model, test_set))
-=======
-                self._cv_diagnostics["loss_histories"].append(loss_history)
-            all_scores.append(trainer.test(model, test_set))
->>>>>>> 8837f77f
 
         # average individual test scores to get the cross-val metric for chosen
         # hyperparameters
