from __future__ import annotations

import copy
from typing import Any

import numpy as np
import torch
import torch.utils.data as torch_ud
from numpy import floating, integer
from numpy.typing import ArrayLike, NDArray

from mpol.coordinates import GridCoords
from mpol.exceptions import WrongDimensionError

from . import spheroidal_gridding, utils
from .constants import *
from .utils import loglinspace


class GriddedDataset:
    r"""
    Args:
        coords (GridCoords): an object already instantiated from the GridCoords class. If providing this, cannot provide ``cell_size`` or ``npix``.
        vis_gridded (torch complex): the gridded visibility data stored in a "packed" format (pre-shifted for fft)
        weight_gridded (torch double): the weights corresponding to the gridded visibility data, also in a packed format
        mask (torch boolean): a boolean mask to index the non-zero locations of ``vis_gridded`` and ``weight_gridded`` in their packed format.
        nchan (int): the number of channels in the image (default = 1).
        device (torch.device) : the desired device of the dataset. If ``None``, defalts to current device.

    After initialization, the GriddedDataset provides the non-zero cells of the gridded visibilities and weights as a 1D vector via the following instance variables. This means that any individual channel information has been collapsed.

    :ivar vis_indexed: 1D complex tensor of visibility data
    :ivar weight_indexd: 1D tensor of weight values

    If you index the output of the Fourier layer in the same manner using ``self.mask`` (as done internally within :class:`~mpol.connectors.DataConnector`), then the model and data visibilities can be directly compared using a loss function.
    """

    def __init__(
        self,
        *,
        coords: GridCoords,
        vis_gridded: torch.Tensor,
        weight_gridded: torch.Tensor,
        mask: torch.Tensor,
        nchan: int = 1,
        device: torch.device = torch.device("cpu"),
    ) -> None:
        self.coords = coords
        self.nchan = nchan

        self.vis_gridded = torch.tensor(vis_gridded, device=device)
        self.weight_gridded = torch.tensor(weight_gridded, device=device)
        self.mask = torch.tensor(mask, device=device)

        # pre-index the values
        # note that these are *collapsed* across all channels
        # 1D array
        self.vis_indexed = self.vis_gridded[self.mask]
        self.weight_indexed = self.weight_gridded[self.mask]

    @classmethod
    def from_image_properties(
        cls,
        cell_size: float,
        npix: int,
        *,
        vis_gridded: torch.Tensor,
        weight_gridded: torch.Tensor,
        mask: torch.Tensor,
        nchan: int = 1,
        device: torch.device = torch.device("cpu"),
    ):
        """Alternative method to instantiate a GriddedDataset object from cell_size and npix.

        Args:
            cell_size (float): the width of a pixel [arcseconds]
            npix (int): the number of pixels per image side
            vis_gridded (torch complex): the gridded visibility data stored in a "packed" format (pre-shifted for fft)
            weight_gridded (torch double): the weights corresponding to the gridded visibility data, also in a packed format
            mask (torch boolean): a boolean mask to index the non-zero locations of ``vis_gridded`` and ``weight_gridded`` in their packed format.
            nchan (int): the number of channels in the image (default = 1).
            device (torch.device) : the desired device of the dataset. If ``None``, defalts to current device.
        """
        return cls(
            coords=GridCoords(cell_size, npix),
            vis_gridded=vis_gridded,
            weight_gridded=weight_gridded,
            mask=mask,
            nchan=nchan,
            device=device,
        )

    def add_mask(
        self, mask: ArrayLike, device: torch.device = torch.device("cpu")
    ) -> None:
        r"""
        Apply an additional mask to the data. Only works as a data limiting operation (i.e., ``mask`` is more restrictive than the mask already attached to the dataset).

        Args:
            mask (2D numpy or PyTorch tensor): boolean mask (in packed format) to apply to dataset. Assumes input will be broadcast across all channels. Mask must be Hermitian, like the visibilities themselves.
            device (torch.device) : the desired device of the dataset. If ``None``, defalts to current device.
        """

        new_2D_mask = torch.tensor(mask, device=device)
        new_3D_mask = torch.broadcast_to(new_2D_mask, self.mask.size())

        # update mask via an AND operation, meaning we will only keep visibilities that are
        # 1) part of the original dataset
        # 2) valid within the new mask
        self.mask = torch.logical_and(self.mask, new_3D_mask)

        # zero out vis_gridded and weight_gridded that may have existed
        # but are no longer valid
        # These operations on the gridded quantities are only important for routines
        # that grab these quantities directly, like residual grid imager
        self.vis_gridded[~self.mask] = 0.0
        self.weight_gridded[~self.mask] = 0.0

        # update pre-indexed values
        self.vis_indexed = self.vis_gridded[self.mask]
        self.weight_indexed = self.weight_gridded[self.mask]

    @property
    def ground_mask(self) -> torch.Tensor:
        r"""
        The boolean mask, arranged in ground format.

        Returns:
            torch.boolean : 3D mask cube of shape ``(nchan, npix, npix)``

        """
        return utils.packed_cube_to_ground_cube(self.mask)

    def to(self, device: torch.device = torch.device("cpu")) -> GriddedDataset:
        """
        Moves the tensors of the dataset to specified device.

        Args:
            device (torch.device): the desired device

        Returns:
            copy of the GriddedDataset instance on the new device
        """
        self.vis_gridded = self.vis_gridded.to(device)
        self.weight_gridded = self.weight_gridded.to(device)
        self.mask = self.mask.to(device)

        # pre-index the values
        # note that these are *collapsed* across all channels
        # 1D array
        self.vis_indexed = self.vis_indexed.to(device)
        self.weight_indexed = self.weight_indexed.to(device)

        return self


# custom dataset loader
class UVDataset(torch_ud.Dataset):
    r"""
    Container for loose interferometric visibilities.

    Args:
        uu (2d numpy array): (nchan, nvis) length array of u spatial frequency coordinates. Units of [:math:`\mathrm{k}\lambda`]
        vv (2d numpy array): (nchan, nvis) length array of v spatial frequency coordinates. Units of [:math:`\mathrm{k}\lambda`]
        data_re (2d numpy array): (nchan, nvis) length array of the real part of the visibility measurements. Units of [:math:`\mathrm{Jy}`]
        data_im (2d numpy array): (nchan, nvis) length array of the imaginary part of the visibility measurements. Units of [:math:`\mathrm{Jy}`]
        weights (2d numpy array): (nchan, nvis) length array of thermal weights. Units of [:math:`1/\mathrm{Jy}^2`]
        cell_size (float): the image pixel size in arcsec. Defaults to None, but if both `cell_size` and `npix` are set, the visibilities will be pre-gridded to the RFFT output dimensions.
        npix (int): the number of pixels per image side (square images only). Defaults to None, but if both `cell_size` and `npix` are set, the visibilities will be pre-gridded to the RFFT output dimensions.
        device (torch.device) : the desired device of the dataset. If ``None``, defalts to current device.

    If both `cell_size` and `npix` are set, the dataset will be automatically pre-gridded to the RFFT output grid. This will greatly speed up performance.

    If you have just a single channel, you can pass 1D numpy arrays for `uu`, `vv`, `weights`, `data_re`, and `data_im` and they will automatically be promoted to 2D with a leading dimension of 1 (i.e., ``nchan=1``).
    """

    def __init__(
        self,
        uu: NDArray[floating[Any]],
        vv: NDArray[floating[Any]],
        weights: NDArray[floating[Any]],
        data_re: NDArray[floating[Any]],
        data_im: NDArray[floating[Any]],
        cell_size: float | None = None,
        npix: int | None = None,
        device: torch.device = torch.device("cpu"),
        **kwargs,
    ):
        # ensure that all vectors are the same shape
        if not all(
            array.shape == uu.shape for array in [vv, weights, data_re, data_im]
        ):
            raise WrongDimensionError("All dataset inputs must be the same shape.")

        if uu.ndim == 1:
            uu = np.atleast_2d(uu)
            vv = np.atleast_2d(vv)
            data_re = np.atleast_2d(data_re)
            data_im = np.atleast_2d(data_im)
            weights = np.atleast_2d(weights)

        if np.any(weights <= 0.0):
            raise ValueError("Not all thermal weights are positive, check inputs.")

        self.nchan = uu.shape[0]
        self.gridded = False

        if cell_size is not None and npix is not None:
            (
                uu,
                vv,
                grid_mask,
                weights,
                data_re,
                data_im,
            ) = spheroidal_gridding.grid_dataset(
                uu,
                vv,
                weights,
                data_re,
                data_im,
                cell_size,
                npix,
            )

            # grid_mask (nchan, npix, npix//2 + 1) bool: a boolean array the same size as the output of the RFFT
            # designed to directly index into the output to evaluate against pre-gridded visibilities.
            self.grid_mask = torch.tensor(grid_mask, dtype=torch.bool, device=device)
            self.cell_size = cell_size * arcsec  # [radians]
            self.npix = npix
            self.gridded = True

        self.uu = torch.tensor(uu, dtype=torch.double, device=device)  # klambda
        self.vv = torch.tensor(vv, dtype=torch.double, device=device)  # klambda
        self.weights = torch.tensor(
            weights, dtype=torch.double, device=device
        )  # 1/Jy^2
        self.re = torch.tensor(data_re, dtype=torch.double, device=device)  # Jy
        self.im = torch.tensor(data_im, dtype=torch.double, device=device)  # Jy

        # TODO: store kwargs to do something for antenna self-cal

    def __getitem__(self, index: int) -> tuple[torch.Tensor, ...]:
        return (
            self.uu[index],
            self.vv[index],
            self.weights[index],
            self.re[index],
            self.im[index],
        )

<<<<<<< HEAD
    def __len__(self):
        return len(self.uu)
=======
    def __len__(self) -> int:
        return len(self.uu)


class Dartboard:
    r"""
    A polar coordinate grid relative to a :class:`~mpol.coordinates.GridCoords` object, reminiscent of a dartboard layout. The main utility of this object is to support splitting a dataset along radial and azimuthal bins for k-fold cross validation.

    Args:
        coords (GridCoords): an object already instantiated from the GridCoords class. If providing this, cannot provide ``cell_size`` or ``npix``.
        q_edges (1D numpy array): an array of radial bin edges to set the dartboard cells in :math:`[\mathrm{k}\lambda]`. If ``None``, defaults to 12 log-linearly radial bins stretching from 0 to the :math:`q_\mathrm{max}` represented by ``coords``.
        phi_edges (1D numpy array): an array of azimuthal bin edges to set the dartboard cells in [radians], over the domain :math:`[0, \pi]`, which is also implicitly mapped to the domain :math:`[-\pi, \pi]` to preserve the Hermitian nature of the visibilities. If ``None``, defaults to 8 equal-spaced azimuthal bins stretched from :math:`0` to :math:`\pi`.
    """

    def __init__(
        self,
        coords: GridCoords,
        q_edges: NDArray[floating[Any]] | None = None,
        phi_edges: NDArray[floating[Any]] | None = None,
    ) -> None:
        self.coords = coords
        self.nchan = 1

        # if phi_edges is not given, we'll instantiate
        if phi_edges is None:
            phi_edges = np.linspace(0, np.pi, num=8 + 1)  # [radians]
        elif not all(0 <= edge <= np.pi for edge in phi_edges):
            raise ValueError("Elements of phi_edges must be between 0 and pi.")

        if q_edges is None:
            # set q edges approximately following inspriation from Petry et al. scheme:
            # https://ui.adsabs.harvard.edu/abs/2020SPIE11449E..1DP/abstract
            # first two bins set to 7m width
            # after third bin, bin width increases linearly until it is 700m at 16km baseline.
            # From 16m to 16km, bin width goes from 7m to 700m.
            # ---
            # We aren't doing quite the same thing, just logspacing with a few linear cells at the start.
            q_edges = loglinspace(0, self.q_max, N_log=8, M_linear=5)

        self.q_edges = q_edges
        self.phi_edges = phi_edges

    @property
    def cartesian_qs(self) -> NDArray[floating[Any]]:
        return self.coords.packed_q_centers_2D

    @property
    def cartesian_phis(self) -> NDArray[floating[Any]]:
        return self.coords.packed_phi_centers_2D

    @property
    def q_max(self) -> float:
        return self.coords.q_max

    @classmethod
    def from_image_properties(
        cls,
        cell_size: float,
        npix: int,
        q_edges: NDArray[floating[Any]] | None = None,
        phi_edges: NDArray[floating[Any]] | None = None,
    ) -> Dartboard:
        """Alternative method to instantiate a Dartboard object from cell_size
        and npix.

        Args:
            cell_size (float): the width of a pixel [arcseconds]
            npix (int): the number of pixels per image side
            q_edges (1D numpy array): an array of radial bin edges to set the dartboard cells in :math:`[\mathrm{k}\lambda]`. If ``None``, defaults to 12 log-linearly radial bins stretching from 0 to the :math:`q_\mathrm{max}` represented by ``coords``.
            phi_edges (1D numpy array): an array of azimuthal bin edges to set the dartboard cells in [radians], over the domain :math:`[0, \pi]`, which is also implicitly mapped to the domain :math:`[-\pi, \pi]` to preserve the Hermitian nature of the visibilities. If ``None``, defaults to 8 equal-spaced azimuthal bins stretched from :math:`0` to :math:`\pi`.
        """
        coords = GridCoords(cell_size, npix)
        return cls(coords, q_edges, phi_edges)

    def get_polar_histogram(
        self, qs: NDArray[floating[Any]], phis: NDArray[floating[Any]]
    ) -> NDArray[floating[Any]]:
        r"""
        Calculate a histogram in polar coordinates, using the bin edges defined by ``q_edges`` and ``phi_edges`` during initialization.

        Data coordinates should include the points for the Hermitian visibilities.

        Args:
            qs: 1d array of q values :math:`[\mathrm{k}\lambda]`
            phis: 1d array of datapoint azimuth values [radians] (must be the same length as qs)

        Returns:
            2d integer numpy array of cell counts, i.e., how many datapoints fell into each dartboard cell.

        """

        histogram: NDArray
        # make a polar histogram
        histogram, *_ = np.histogram2d(
            qs, phis, bins=[self.q_edges.tolist(), self.phi_edges.tolist()]
        )

        return histogram

    def get_nonzero_cell_indices(
        self, qs: NDArray[floating[Any]], phis: NDArray[floating[Any]]
    ) -> NDArray[integer[Any]]:
        r"""
        Return a list of the cell indices that contain data points, using the bin edges defined by ``q_edges`` and ``phi_edges`` during initialization.

        Data coordinates should include the points for the Hermitian visibilities.

        Args:
            qs: 1d array of q values :math:`[\mathrm{k}\lambda]`
            phis: 1d array of datapoint azimuth values [radians] (must be the same length as qs)

        Returns:
            list of cell indices where cell contains at least one datapoint.
        """

        # make a polar histogram
        histogram = self.get_polar_histogram(qs, phis)

        indices = np.argwhere(histogram > 0)  # [i,j] indexes to go to q, phi

        return indices

    def build_grid_mask_from_cells(
        self, cell_index_list: NDArray[integer[Any]]
    ) -> NDArray[np.bool_]:
        r"""
        Create a boolean mask of size ``(npix, npix)`` (in packed format) corresponding to the ``vis_gridded`` and ``weight_gridded`` quantities of the :class:`~mpol.datasets.GriddedDataset` .

        Args:
            cell_index_list (list): list or iterable containing [q_cell, phi_cell] index pairs to include in the mask.

        Returns: (numpy array) 2D boolean mask in packed format.
        """
        mask = np.zeros_like(self.cartesian_qs, dtype="bool")

        # uses about a Gb..., and this only 256x256
        for cell_index in cell_index_list:
            qi, pi = cell_index
            q_min, q_max = self.q_edges[qi : qi + 2]
            p0_min, p0_max = self.phi_edges[pi : pi + 2]
            # also include Hermitian values
            p1_min, p1_max = self.phi_edges[pi : pi + 2] - np.pi

            # whether or not the q and phi values of the coordinate array
            # fit in the q cell and *either of* the regular or Hermitian phi cell
            ind = (
                (self.cartesian_qs >= q_min)
                & (self.cartesian_qs < q_max)
                & (
                    ((self.cartesian_phis > p0_min) & (self.cartesian_phis <= p0_max))
                    | ((self.cartesian_phis > p1_min) & (self.cartesian_phis <= p1_max))
                )
            )

            mask[ind] = True

        return mask


class KFoldCrossValidatorGridded:
    r"""
    Split a GriddedDataset into :math:`k` non-overlapping chunks, internally partitioned by a Dartboard. Inherit the properties of the GriddedDataset. This object creates an iterator providing a (train, test) pair of :class:`~mpol.datasets.GriddedDataset` for each k-fold.

    Args:
        griddedDataset (:class:`~mpol.datasets.GriddedDataset`): instance of the gridded dataset
        k (int): the number of subpartitions of the dataset
        dartboard (:class:`~mpol.datasets.Dartboard`): a pre-initialized Dartboard instance. If ``dartboard`` is provided, do not provide ``q_edges`` or ``phi_edges``.
        q_edges (1D numpy array): an array of radial bin edges to set the dartboard cells in :math:`[\mathrm{k}\lambda]`. If ``None``, defaults to 12 log-linearly radial bins stretching from 0 to the :math:`q_\mathrm{max}` represented by ``coords``.
        phi_edges (1D numpy array): an array of azimuthal bin edges to set the dartboard cells in [radians]. If ``None``, defaults to 8 equal-spaced azimuthal bins stretched from :math:`0` to :math:`\pi`.
        npseed (int): (optional) numpy random seed to use for the permutation, for reproducibility

    Once initialized, iterate through the datasets like

    >>> cv = datasets.KFoldCrossValidatorGridded(dataset, k)
    >>> for (train, test) in cv: # iterate among k datasets
    >>> ... # working with the n-th slice of k datasets
    >>> ... # do operations with train dataset
    >>> ... # do operations with test dataset

    """

    def __init__(
        self,
        gridded_dataset: GriddedDataset,
        k: int,
        dartboard: Dartboard | None = None,
        npseed: int | None = None,
    ):
        if k <= 0:
            raise ValueError("k must be a positive integer")

        if dartboard is None:
            dartboard = Dartboard(coords=gridded_dataset.coords)

        self.griddedDataset = gridded_dataset
        self.k = k
        self.dartboard = dartboard

        # 2D mask for any UV cells that contain visibilities
        # in *any* channel
        stacked_mask = torch.any(self.griddedDataset.mask, dim=0)

        # get qs, phis from dataset and turn into 1D lists
        qs = self.griddedDataset.coords.packed_q_centers_2D[stacked_mask]
        phis = self.griddedDataset.coords.packed_phi_centers_2D[stacked_mask]

        # create the full cell_list
        self.cell_list = self.dartboard.get_nonzero_cell_indices(qs, phis)

        # partition the cell_list into k pieces
        # first, randomly permute the sequence to make sure
        # we don't get structured radial/azimuthal patterns
        if npseed is not None:
            np.random.seed(npseed)

        self.k_split_cell_list = np.array_split(
            np.random.permutation(self.cell_list), k
        )

    @classmethod
    def from_dartboard_properties(
        cls,
        gridded_dataset: GriddedDataset,
        k: int,
        q_edges: NDArray[floating[Any]],
        phi_edges: NDArray[floating[Any]],
        npseed: int | None = None,
    ) -> KFoldCrossValidatorGridded:
        """
        Alternative method to initialize a KFoldCrossValidatorGridded object from Dartboard parameters.

         Args:
             griddedDataset (:class:`~mpol.datasets.GriddedDataset`): instance of the gridded dataset
             k (int): the number of subpartitions of the dataset
             q_edges (1D numpy array): an array of radial bin edges to set the dartboard cells in :math:`[\mathrm{k}\lambda]`. If ``None``, defaults to 12 log-linearly radial bins stretching from 0 to the :math:`q_\mathrm{max}` represented by ``coords``.
             phi_edges (1D numpy array): an array of azimuthal bin edges to set the dartboard cells in [radians]. If ``None``, defaults to 8 equal-spaced azimuthal bins stretched from :math:`0` to :math:`\pi`.
             npseed (int): (optional) numpy random seed to use for the permutation, for reproducibility
        """
        dartboard = Dartboard(gridded_dataset.coords, q_edges, phi_edges)
        return cls(gridded_dataset, k, dartboard, npseed)

    def __iter__(self) -> KFoldCrossValidatorGridded:
        self.n = 0  # the current k-slice we're on
        return self

    def __next__(self) -> tuple[GriddedDataset, GriddedDataset]:
        if self.n < self.k:
            k_list = self.k_split_cell_list.copy()
            cell_list_test = k_list.pop(self.n)

            # put the remaining indices back into a full list
            cell_list_train = np.concatenate(k_list)

            # create the masks for each cell_list
            train_mask = self.dartboard.build_grid_mask_from_cells(cell_list_train)
            test_mask = self.dartboard.build_grid_mask_from_cells(cell_list_test)

            # copy original dateset
            train = copy.deepcopy(self.griddedDataset)
            test = copy.deepcopy(self.griddedDataset)

            # and use these masks to limit new datasets to only unmasked cells
            train.add_mask(train_mask)
            test.add_mask(test_mask)

            self.n += 1

            return train, test

        else:
            raise StopIteration
>>>>>>> 7eddf26c
<|MERGE_RESOLUTION|>--- conflicted
+++ resolved
@@ -249,10 +249,6 @@
             self.im[index],
         )
 
-<<<<<<< HEAD
-    def __len__(self):
-        return len(self.uu)
-=======
     def __len__(self) -> int:
         return len(self.uu)
 
@@ -523,5 +519,4 @@
             return train, test
 
         else:
-            raise StopIteration
->>>>>>> 7eddf26c
+            raise StopIteration