import torch

from mpol.coordinates import GridCoords

from . import fourier, images


class SimpleNet(torch.nn.Module):
    r"""
    A basic but fully functional network for RML imaging.

    Args:
        cell_size (float): the width of a pixel [arcseconds]
        npix (int): the number of pixels per image side
        coords (GridCoords): an object already instantiated from the GridCoords class. If providing this, cannot provide ``cell_size`` or ``npix``.
        nchan (int): the number of channels in the base cube. Default = 1.
        base_cube : a pre-packed base cube to initialize the model with. If None, assumes ``torch.zeros``.

    After the object is initialized, instance variables can be accessed, for example

    :ivar bcube: the :class:`~mpol.images.BaseCube` instance
    :ivar icube: the :class:`~mpol.images.ImageCube` instance
    :ivar fcube: the :class:`~mpol.fourier.FourierCube` instance

    For example, you'll likely want to access the ``self.icube.sky_model`` at some point.

    The idea is that :class:`~mpol.precomposed.SimpleNet` can save you some keystrokes composing models by connecting the most commonly used layers together.

    .. mermaid:: _static/mmd/src/SimpleNet.mmd

    """

    def __init__(
        self,
        coords=None,
        nchan=1,
        base_cube=None,
        chan_freqs=None,
        dish_type=None,
        dish_radius=None,
        **dish_kwargs,
    ):
            
        super().__init__()

        self.coords = coords
        self.nchan = nchan

        self.bcube = images.BaseCube(
            coords=self.coords, nchan=self.nchan, base_cube=base_cube
        )

        self.conv_layer = images.HannConvCube(nchan=self.nchan)

        self.icube = images.ImageCube(
            coords=self.coords, nchan=self.nchan, passthrough=True
        )
<<<<<<< HEAD
=======
        
>>>>>>> 3065dc66
        self.pbcube = images.PrimaryBeamCube(
            coords = self.coords,
            nchan=self.nchan,
            chan_freqs=chan_freqs,
            dish_type=dish_type, 
            dish_radius=dish_radius,
            **dish_kwargs 
        )
<<<<<<< HEAD
        self.fcube = fourier.FourierCube(coords=self.coords)

        
    @classmethod
    def from_image_properties(cls, cell_size, npix, nchan, base_cube):
        coords = GridCoords(cell_size, npix)
        return cls(coords, nchan, base_cube)
    
=======
        
        self.fcube = images.FourierCube(coords=self.coords)
>>>>>>> 3065dc66

    def forward(self):
        r"""
        Feed forward to calculate the model visibilities. In this step, a :class:`~mpol.images.BaseCube` is fed to a :class:`~mpol.images.HannConvCube` is fed to a :class:`~mpol.images.ImageCube` is fed to a :class:`~mpol.fourier.FourierCube` to produce the visibility cube.

        Returns: 1D complex torch tensor of model visibilities.
        """
        x = self.bcube()
        x = self.conv_layer(x)
<<<<<<< HEAD
        x = self.icube(x)
        x = self.pbcube(x)
        vis = self.fcube(x)

=======
        x = self.icube.forward(x)
        x = self.pbcube.forward(x)
        vis = self.fcube.forward(x)
>>>>>>> 3065dc66
        return vis<|MERGE_RESOLUTION|>--- conflicted
+++ resolved
@@ -55,10 +55,7 @@
         self.icube = images.ImageCube(
             coords=self.coords, nchan=self.nchan, passthrough=True
         )
-<<<<<<< HEAD
-=======
-        
->>>>>>> 3065dc66
+
         self.pbcube = images.PrimaryBeamCube(
             coords = self.coords,
             nchan=self.nchan,
@@ -67,7 +64,6 @@
             dish_radius=dish_radius,
             **dish_kwargs 
         )
-<<<<<<< HEAD
         self.fcube = fourier.FourierCube(coords=self.coords)
 
         
@@ -76,10 +72,6 @@
         coords = GridCoords(cell_size, npix)
         return cls(coords, nchan, base_cube)
     
-=======
-        
-        self.fcube = images.FourierCube(coords=self.coords)
->>>>>>> 3065dc66
 
     def forward(self):
         r"""
@@ -89,14 +81,8 @@
         """
         x = self.bcube()
         x = self.conv_layer(x)
-<<<<<<< HEAD
         x = self.icube(x)
         x = self.pbcube(x)
         vis = self.fcube(x)
-
-=======
-        x = self.icube.forward(x)
-        x = self.pbcube.forward(x)
-        vis = self.fcube.forward(x)
->>>>>>> 3065dc66
+        
         return vis