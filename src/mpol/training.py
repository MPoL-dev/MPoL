import logging

import numpy as np
import torch

from mpol.losses import TSV, TV_image, entropy, nll_gridded, sparsity

# from mpol.plot import train_diagnostics # TODO


class TrainTest:
    r"""
    Utilities for training and testing an MPoL neural network.

    Parameters
    ----------
    imager : `mpol.gridding.DirtyImager` object
        Instance of the `mpol.gridding.DirtyImager` class.
    optimizer : `torch.optim` object
        PyTorch optimizer class for the training loop.
    epochs : int, default=500
        Number of training iterations
    convergence_tol : float, default=1e-2
        Tolerance for training iteration stopping criterion as assessed by
        loss function (suggested <= 1e-2)
    lambda_guess : list of str, default=None
        List of regularizers for which to guess an initial value
    lambda_guess_briggs : list of float, default=[0.0, 0.5]
        Briggs robust values for two images used to guess initial regularizer
        values (if lambda_guess is not None)
    lambda_entropy : float
        Relative strength for entropy regularizer
    entropy_prior_intensity : float, default=1e-10
        Prior value :math:`p` to calculate entropy against (suggested <<1)
    lambda_sparsity : float, default=None
        Relative strength for sparsity regularizer
    lambda_TV : float, default=None
        Relative strength for total variation (TV) regularizer
    TV_epsilon : float, default=1e-10
        Softening parameter for TV regularizer (suggested <<1)
    lambda_TSV : float, default=None
        Relative strength for total squared variation (TSV) regularizer
    train_diag_step : int, default=None
        Interval at which training diagnostics are output. If None, no
        diagnostics will be generated.
    save_prefix : str, default=None
        Prefix (path) used for saved figure names. If None, figures won't be
        saved
    verbose : bool, default=True
        Whether to print notification messages
    """

<<<<<<< HEAD
    def __init__(self, imager, optimizer, epochs=500, convergence_tol=1e-2, 
                lambda_guess=None, lambda_guess_briggs=[0.0, 0.5], 
                lambda_entropy=None, entropy_prior_intensity=1e-10, 
                lambda_sparsity=None, lambda_TV=None, TV_epsilon=1e-10, 
                lambda_TSV=None, train_diag_step=None, 
                save_prefix=None, verbose=True):
        self._imager = imager
=======
    def __init__(
        self,
        gridder,
        optimizer,
        epochs=500,
        convergence_tol=1e-2,
        lambda_guess=None,
        lambda_guess_briggs=[0.0, 0.5],
        lambda_entropy=None,
        entropy_prior_intensity=1e-10,
        lambda_sparsity=None,
        lambda_TV=None,
        TV_epsilon=1e-10,
        lambda_TSV=None,
        train_diag_step=None,
        save_prefix=None,
        verbose=True,
    ):
        self._gridder = gridder
>>>>>>> d0a005d6
        self._optimizer = optimizer
        self._epochs = epochs
        self._convergence_tol = convergence_tol
        self._lambda_guess = lambda_guess
        self._lambda_guess_briggs = lambda_guess_briggs
        self._lambda_entropy = lambda_entropy
        self._entropy_prior_intensity = entropy_prior_intensity
        self._lambda_sparsity = lambda_sparsity
        self._lambda_TV = lambda_TV
        self._TV_epsilon = TV_epsilon
        self._lambda_TSV = lambda_TSV
        self._train_diag_step = train_diag_step
        self._save_prefix = save_prefix
        self._verbose = verbose

    def loss_convergence(self, loss):
        r"""
        Estimate whether the loss function has converged by assessing its
        relative change over recent iterations.

        Parameters
        ----------
        loss : array
            Values of loss function over iterations (epochs).
            If len(loss) < 11, `False` will be returned, as convergence
            cannot be adequately assessed.

        Returns
        -------
        `True` if the convergence criterion is met, else `False`.
        """
        min_len = 11
        if len(loss) < min_len:
            return False

        ratios = np.abs(loss[-1] / loss[-min_len:-1])

        return all(1 - self._convergence_tol <= ratios) and all(
            ratios <= 1 + self._convergence_tol
        )

    def loss_lambda_guess(self):
        r"""
        Set an initial guess for regularizer strengths :math:`\lambda_{x}` by
        comparing images generated with different visibility weighting.

        The guesses update `self._lambda_*` values.

        Returns
        -------
        guesses : dict
            Dictionary containing the names and initial guesses of regularizers
        """
        # generate images of the data using two briggs robust values
<<<<<<< HEAD
        img1, _ = self._imager.get_dirty_image(weighting='briggs', 
                                                robust=self._lambda_guess_briggs[0])
        img2, _ = self._imager.get_dirty_image(weighting='briggs', 
                                                robust=self._lambda_guess_briggs[1])
=======
        img1, _ = self._gridder.get_dirty_image(
            weighting="briggs", robust=self._lambda_guess_briggs[0]
        )
        img2, _ = self._gridder.get_dirty_image(
            weighting="briggs", robust=self._lambda_guess_briggs[1]
        )
>>>>>>> d0a005d6
        img1 = torch.from_numpy(img1.copy())
        img2 = torch.from_numpy(img2.copy())

        guesses = {}

        if "entropy" in self._lambda_guess:
            # force negative pixel values to small positive value
            img1_nn = torch.where(img1 < 0, 1e-10, img1)
            img2_nn = torch.where(img2 < 0, 1e-10, img2)

            loss_e1 = entropy(img1_nn, self._entropy_prior_intensity)
            loss_e2 = entropy(img2_nn, self._entropy_prior_intensity)
            # update stored value
            self._lambda_entropy = 1 / (loss_e2 - loss_e1)
            guesses["lambda_entropy"] = self._lambda_entropy

        if "sparsity" in self._lambda_guess:
            loss_s1 = sparsity(img1)
            loss_s2 = sparsity(img2)
            self._lambda_sparsity = 1 / (loss_s2 - loss_s1)
            guesses["lambda_sparsity"] = self._lambda_sparsity

        if "TV" in self._lambda_guess:
            loss_TV1 = TV_image(img1, self._TV_epsilon)
            loss_TV2 = TV_image(img2, self._TV_epsilon)
            self._lambda_TV = 1 / (loss_TV2 - loss_TV1)
            guesses["lambda_TV"] = self._lambda_TV

        if "TSV" in self._lambda_guess:
            loss_TSV1 = TSV(img1)
            loss_TSV2 = TSV(img2)
            self._lambda_TSV = 1 / (loss_TSV2 - loss_TSV1)
            guesses["lambda_TSV"] = self._lambda_TSV

        return guesses

    def loss_eval(self, vis, dataset, sky_cube=None):
        r"""
        Parameters
        ----------
        vis : torch.complex tensor
            Model visibility cube (see `mpol.fourier.FourierCube.forward`)
        dataset : PyTorch dataset object
            Instance of the `mpol.datasets.GriddedDataset` class.
        sky_cube : torch.double
            MPoL Ground Cube (see `mpol.utils.packed_cube_to_ground_cube`)

        Returns
        -------
        loss : torch.double
            Value of loss function
        """
        # negative log-likelihood loss function
        loss = nll_gridded(vis, dataset)

        # regularizers
        if sky_cube is not None:
            if self._lambda_entropy is not None:
                loss += self._lambda_entropy * entropy(
                    sky_cube, self._entropy_prior_intensity
                )
            if self._lambda_sparsity is not None:
                loss += self._lambda_sparsity * sparsity(sky_cube)
            if self._lambda_TV is not None:
                loss += self._lambda_TV * TV_image(sky_cube, self._TV_epsilon)
            if self._lambda_TSV is not None:
                loss += self._lambda_TSV * TSV(sky_cube)

        return loss

    def train(self, model, dataset):
        r"""
        Trains a neural network, forward modeling a visibility dataset and
        evaluating the corresponding model image against the data, using
        PyTorch with gradient descent.

        Parameters
        ----------
        model : `torch.nn.Module` object
            A neural network; instance of the `mpol.precomposed.SimpleNet` class.
        dataset : PyTorch dataset object
            Instance of the `mpol.datasets.GriddedDataset` class.

        Returns
        -------
        loss.item() : float
            Value of loss function at end of optimization loop
        losses : list
            Loss value at each iteration (epoch) in the loop
        """
        # set model to training mode
        model.train()

        # track model residuals
        # residuals = GriddedResidualConnector(model.fcube, dataset)
        # TODO: replace with Briggs residual imaging workflow

        count = 0
        # track loss value over epochs
        losses = []

        # optionally guess initial regularizer strengths
        if self._lambda_guess is not None:
            # guess, update lambda values in 'self'
            lambda_guesses = self.loss_lambda_guess()

            if self._verbose:
                logging.info(
                    "    Autonomous guesses applied for the following "
                    "initial regularizer strengths: {}".format(lambda_guesses)
                )

        while not self.loss_convergence(np.array(losses)) and count <= self._epochs:
            if self._verbose:
                logging.info(
                    "\r  Training: epoch {} of {}".format(count, self._epochs),
                    end="",
                    flush=True,
                )

            # check early on whether the loss isn't evolving
            if count == 20:
                loss_arr = np.array(losses)
                if all(0.9 <= loss_arr[:-1] / loss_arr[1:]) and all(
                    loss_arr[:-1] / loss_arr[1:] <= 1.1
                ):
                    warn_msg = (
                        "The loss function is negligibly evolving. loss_rate "
                        + "may be too low."
                    )
                    logging.info(warn_msg)
                    raise Warning(warn_msg)

            self._optimizer.zero_grad()

            # calculate model visibility cube (corresponding to current pixel
            # values of mpol.images.BaseCube)
            vis = model.forward()

            # get predicted sky cube corresponding to model visibilities
            sky_cube = model.icube.sky_cube

            # calculate loss between model visibilities and data
            loss = self.loss_eval(vis, dataset, sky_cube)
            losses.append(loss.item())

            # generate optional fit diagnostics
            # TODO: uncomment when plot.train_diagnostics in codebase
            # if self._train_diag_step is not None and (count % self._train_diag_step == 0 or
            #     count == self._epochs - 1) :
            # if self._diag_fig_train:
            #     train_diagnostics(model, residuals, losses, count)

            # calculate gradients of loss function w.r.t. model parameters
            loss.backward()

            # update model parameters via gradient descent
            self._optimizer.step()

            count += 1

        if self._verbose:
            if count < self._epochs:
                logging.info(
                    "    Loss function convergence criterion met at epoch "
                    "{}".format(count - 1)
                )
            else:
                logging.info(
                    "    Loss function convergence criterion not met; "
                    "training stopped at 'epochs' specified in your "
                    "parameter file, {}".format(self._epochs)
                )

        # return loss value
        return (
            loss.item(),
            losses,
        )  # TODO: once have object collecting pipeline outputs, return anything needed here

    def test(self, model, dataset):
        r"""
        Test a model visibility cube against withheld data.

        Parameters
        ----------
        model : `torch.nn.Module` object
            A neural network; instance of the `mpol.precomposed.SimpleNet` class.
        dataset : PyTorch dataset object
            Instance of the `mpol.datasets.GriddedDataset` class.

        Returns
        -------
        loss.item() : float
            Value of loss function
        """
        # evaluate trained model against a set of withheld (test) visibilities
        model.eval()

        # calculate model visibility cube
        vis = model.forward()

        # calculate loss used for a cross-validation score
        loss = self.loss_eval(vis, dataset)

        # return loss value
        return loss.item()<|MERGE_RESOLUTION|>--- conflicted
+++ resolved
@@ -50,7 +50,6 @@
         Whether to print notification messages
     """
 
-<<<<<<< HEAD
     def __init__(self, imager, optimizer, epochs=500, convergence_tol=1e-2, 
                 lambda_guess=None, lambda_guess_briggs=[0.0, 0.5], 
                 lambda_entropy=None, entropy_prior_intensity=1e-10, 
@@ -58,27 +57,6 @@
                 lambda_TSV=None, train_diag_step=None, 
                 save_prefix=None, verbose=True):
         self._imager = imager
-=======
-    def __init__(
-        self,
-        gridder,
-        optimizer,
-        epochs=500,
-        convergence_tol=1e-2,
-        lambda_guess=None,
-        lambda_guess_briggs=[0.0, 0.5],
-        lambda_entropy=None,
-        entropy_prior_intensity=1e-10,
-        lambda_sparsity=None,
-        lambda_TV=None,
-        TV_epsilon=1e-10,
-        lambda_TSV=None,
-        train_diag_step=None,
-        save_prefix=None,
-        verbose=True,
-    ):
-        self._gridder = gridder
->>>>>>> d0a005d6
         self._optimizer = optimizer
         self._epochs = epochs
         self._convergence_tol = convergence_tol
@@ -133,19 +111,10 @@
             Dictionary containing the names and initial guesses of regularizers
         """
         # generate images of the data using two briggs robust values
-<<<<<<< HEAD
         img1, _ = self._imager.get_dirty_image(weighting='briggs', 
                                                 robust=self._lambda_guess_briggs[0])
         img2, _ = self._imager.get_dirty_image(weighting='briggs', 
                                                 robust=self._lambda_guess_briggs[1])
-=======
-        img1, _ = self._gridder.get_dirty_image(
-            weighting="briggs", robust=self._lambda_guess_briggs[0]
-        )
-        img2, _ = self._gridder.get_dirty_image(
-            weighting="briggs", robust=self._lambda_guess_briggs[1]
-        )
->>>>>>> d0a005d6
         img1 = torch.from_numpy(img1.copy())
         img2 = torch.from_numpy(img2.copy())
 
