import logging

import numpy as np
import torch

<<<<<<< HEAD
from mpol.connectors import GriddedResidualConnector
from mpol.losses import nll_gridded, entropy, sparsity, TV_image, TSV
from mpol.plot import train_diagnostics_fig
=======
from mpol.losses import TSV, TV_image, entropy, nll_gridded, sparsity

# from mpol.plot import train_diagnostics # TODO
>>>>>>> 8837f77f


class TrainTest:
    r"""
    Utilities for training and testing an MPoL neural network.

    Parameters
    ----------
    imager : `mpol.gridding.DirtyImager` object
        Instance of the `mpol.gridding.DirtyImager` class.
    optimizer : `torch.optim` object
        PyTorch optimizer class for the training loop.
    epochs : int, default=500
        Number of training iterations
    convergence_tol : float, default=1e-2
        Tolerance for training iteration stopping criterion as assessed by
        loss function (suggested <= 1e-2)
    lambda_guess : list of str, default=None
        List of regularizers for which to guess an initial value
    lambda_guess_briggs : list of float, default=[0.0, 0.5]
        Briggs robust values for two images used to guess initial regularizer
        values (if lambda_guess is not None)
    lambda_entropy : float
        Relative strength for entropy regularizer
    entropy_prior_intensity : float, default=1e-10
        Prior value :math:`p` to calculate entropy against (suggested <<1)
    lambda_sparsity : float, default=None
        Relative strength for sparsity regularizer
    lambda_TV : float, default=None
        Relative strength for total variation (TV) regularizer
    TV_epsilon : float, default=1e-10
        Softening parameter for TV regularizer (suggested <<1)
    lambda_TSV : float, default=None
        Relative strength for total squared variation (TSV) regularizer
    train_diag_step : int, default=None
        Interval at which training diagnostics are output. If None, no
        diagnostics will be generated.
    save_prefix : str, default=None
        Prefix (path) used for saved figure names. If None, figures won't be
        saved
    verbose : bool, default=True
        Whether to print notification messages
    """

    def __init__(self, imager, optimizer, epochs=500, convergence_tol=1e-2, 
                lambda_guess=None, lambda_guess_briggs=[0.0, 0.5], 
                lambda_entropy=None, entropy_prior_intensity=1e-10, 
                lambda_sparsity=None, lambda_TV=None, TV_epsilon=1e-10, 
                lambda_TSV=None, train_diag_step=None, 
                save_prefix=None, verbose=True):
        self._imager = imager
        self._optimizer = optimizer
        self._epochs = epochs
        self._convergence_tol = convergence_tol
        self._lambda_guess = lambda_guess
        self._lambda_guess_briggs = lambda_guess_briggs
        self._lambda_entropy = lambda_entropy
        self._entropy_prior_intensity = entropy_prior_intensity
        self._lambda_sparsity = lambda_sparsity
        self._lambda_TV = lambda_TV
        self._TV_epsilon = TV_epsilon
        self._lambda_TSV = lambda_TSV
        self._train_diag_step = train_diag_step
        self._save_prefix = save_prefix
        self._verbose = verbose

    def loss_convergence(self, loss):
        r"""
        Estimate whether the loss function has converged by assessing its
        relative change over recent iterations.

        Parameters
        ----------
        loss : array
            Values of loss function over iterations (epochs).
            If len(loss) < 11, `False` will be returned, as convergence
            cannot be adequately assessed.

        Returns
        -------
        `True` if the convergence criterion is met, else `False`.
        """
        min_len = 11
        if len(loss) < min_len:
            return False

        ratios = np.abs(loss[-1] / loss[-min_len:-1])

        return all(1 - self._convergence_tol <= ratios) and all(
            ratios <= 1 + self._convergence_tol
        )

    def loss_lambda_guess(self):
        r"""
        Set an initial guess for regularizer strengths :math:`\lambda_{x}` by
        comparing images generated with different visibility weighting.

        The guesses update `self._lambda_*` values.

        Returns
        -------
        guesses : dict
            Dictionary containing the names and initial guesses of regularizers
        """
        # generate images of the data using two briggs robust values
        img1, _ = self._imager.get_dirty_image(weighting='briggs', 
                                                robust=self._lambda_guess_briggs[0])
        img2, _ = self._imager.get_dirty_image(weighting='briggs', 
                                                robust=self._lambda_guess_briggs[1])
        img1 = torch.from_numpy(img1.copy())
        img2 = torch.from_numpy(img2.copy())

        guesses = {}

        if "entropy" in self._lambda_guess:
            # force negative pixel values to small positive value
            img1_nn = torch.where(img1 < 0, 1e-10, img1)
            img2_nn = torch.where(img2 < 0, 1e-10, img2)

            loss_e1 = entropy(img1_nn, self._entropy_prior_intensity)
            loss_e2 = entropy(img2_nn, self._entropy_prior_intensity)
            # update stored value
            self._lambda_entropy = 1 / (loss_e2 - loss_e1)
            guesses["lambda_entropy"] = self._lambda_entropy

        if "sparsity" in self._lambda_guess:
            loss_s1 = sparsity(img1)
            loss_s2 = sparsity(img2)
            self._lambda_sparsity = 1 / (loss_s2 - loss_s1)
            guesses["lambda_sparsity"] = self._lambda_sparsity

        if "TV" in self._lambda_guess:
            loss_TV1 = TV_image(img1, self._TV_epsilon)
            loss_TV2 = TV_image(img2, self._TV_epsilon)
            self._lambda_TV = 1 / (loss_TV2 - loss_TV1)
            guesses["lambda_TV"] = self._lambda_TV

        if "TSV" in self._lambda_guess:
            loss_TSV1 = TSV(img1)
            loss_TSV2 = TSV(img2)
            self._lambda_TSV = 1 / (loss_TSV2 - loss_TSV1)
            guesses["lambda_TSV"] = self._lambda_TSV

        return guesses

    def loss_eval(self, vis, dataset, sky_cube=None):
        r"""
        Parameters
        ----------
        vis : torch.complex tensor
            Model visibility cube (see `mpol.fourier.FourierCube.forward`)
        dataset : PyTorch dataset object
            Instance of the `mpol.datasets.GriddedDataset` class.
        sky_cube : torch.double
            MPoL Ground Cube (see `mpol.utils.packed_cube_to_ground_cube`)

        Returns
        -------
        loss : torch.double
            Value of loss function
        """
        # negative log-likelihood loss function
        loss = nll_gridded(vis, dataset)

        # regularizers
        if sky_cube is not None:
            if self._lambda_entropy is not None:
                loss += self._lambda_entropy * entropy(
                    sky_cube, self._entropy_prior_intensity
                )
            if self._lambda_sparsity is not None:
                loss += self._lambda_sparsity * sparsity(sky_cube)
            if self._lambda_TV is not None:
                loss += self._lambda_TV * TV_image(sky_cube, self._TV_epsilon)
            if self._lambda_TSV is not None:
                loss += self._lambda_TSV * TSV(sky_cube)

        return loss

    def train(self, model, dataset):
        r"""
        Trains a neural network, forward modeling a visibility dataset and
        evaluating the corresponding model image against the data, using
        PyTorch with gradient descent.

        Parameters
        ----------
        model : `torch.nn.Module` object
            A neural network; instance of the `mpol.precomposed.SimpleNet` class.
        dataset : PyTorch dataset object
            Instance of the `mpol.datasets.GriddedDataset` class.

        Returns
        -------
        loss.item() : float
            Value of loss function at end of optimization loop
        losses : list
            Loss value at each iteration (epoch) in the loop
        """
        # set model to training mode
        model.train()
<<<<<<< HEAD
        
        if self._train_diag_step is not None:
            # track model residuals for diagnostics
            residuals = GriddedResidualConnector(model.fcube, dataset)
=======

        # track model residuals
        # residuals = GriddedResidualConnector(model.fcube, dataset)
        # TODO: replace with Briggs residual imaging workflow
>>>>>>> 8837f77f

        count = 0
        # track loss value over epochs
        losses = []
<<<<<<< HEAD
        
=======

        # optionally guess initial regularizer strengths
>>>>>>> 8837f77f
        if self._lambda_guess is not None:
            # guess initial regularizer strengths ('lambda's); 
            # update lambda values in 'self'
            lambda_guesses = self.loss_lambda_guess()

            if self._verbose:
                logging.info(
                    "    Autonomous guesses applied for the following "
                    "initial regularizer strengths: {}".format(lambda_guesses)
                )

        while not self.loss_convergence(np.array(losses)) and count <= self._epochs:
            if self._verbose:
                logging.info(
                    "\r  Training: epoch {} of {}".format(count, self._epochs),
                    end="",
                    flush=True,
                )

            # check early-on whether the loss isn't evolving
            if count == 20:
                loss_arr = np.array(losses)
                if all(0.9 <= loss_arr[:-1] / loss_arr[1:]) and all(
                    loss_arr[:-1] / loss_arr[1:] <= 1.1
                ):
                    warn_msg = (
                        "The loss function is negligibly evolving. loss_rate "
                        + "may be too low."
                    )
                    logging.info(warn_msg)
                    raise Warning(warn_msg)

            self._optimizer.zero_grad()

            # calculate model visibility cube (corresponding to current pixel
            # values of mpol.images.BaseCube)
            vis = model()

            # get predicted sky cube corresponding to model visibilities
            sky_cube = model.icube.sky_cube

            # calculate loss between model visibilities and data
            loss = self.loss_eval(vis, dataset, sky_cube)
            losses.append(loss.item())

            # generate optional fit diagnostics
<<<<<<< HEAD
            if self._train_diag_step is not None and (count % self._train_diag_step == 0 or
                count == self._epochs - 1) : 
                train_diagnostics_fig(model, residuals, 
                                        save_prefix=self._save_prefix)
=======
            # TODO: uncomment when plot.train_diagnostics in codebase
            # if self._train_diag_step is not None and (count % self._train_diag_step == 0 or
            #     count == self._epochs - 1) :
            # if self._diag_fig_train:
            #     train_diagnostics(model, residuals, losses, count)
>>>>>>> 8837f77f

            # calculate gradients of loss function w.r.t. model parameters
            loss.backward()

            # update model parameters via gradient descent
            self._optimizer.step()

            count += 1

        if self._verbose:
            if count < self._epochs:
<<<<<<< HEAD
                logging.info("\n    Loss function convergence criterion met at epoch "
                                "{}".format(count-1))
            else:
                logging.info("\n    Loss function convergence criterion not met; "
                                "training stopped at specified maximum epochs, {}".format(self._epochs))

        # return loss value    
        return loss.item(), losses
=======
                logging.info(
                    "    Loss function convergence criterion met at epoch "
                    "{}".format(count - 1)
                )
            else:
                logging.info(
                    "    Loss function convergence criterion not met; "
                    "training stopped at 'epochs' specified in your "
                    "parameter file, {}".format(self._epochs)
                )
>>>>>>> 8837f77f

        # return loss value
        return (
            loss.item(),
            losses,
        )  # TODO: once have object collecting pipeline outputs, return anything needed here

    def test(self, model, dataset):
        r"""
        Test a model visibility cube against withheld data.

        Parameters
        ----------
        model : `torch.nn.Module` object
            A neural network; instance of the `mpol.precomposed.SimpleNet` class.
        dataset : PyTorch dataset object
            Instance of the `mpol.datasets.GriddedDataset` class.

        Returns
        -------
        loss.item() : float
            Value of loss function
        """
        # evaluate trained model against a set of withheld (test) visibilities
        model.eval()

        # calculate model visibility cube
        vis = model()

        # calculate loss used for a cross-validation score
        loss = self.loss_eval(vis, dataset)

        # return loss value
        return loss.item()<|MERGE_RESOLUTION|>--- conflicted
+++ resolved
@@ -3,15 +3,8 @@
 import numpy as np
 import torch
 
-<<<<<<< HEAD
-from mpol.connectors import GriddedResidualConnector
-from mpol.losses import nll_gridded, entropy, sparsity, TV_image, TSV
-from mpol.plot import train_diagnostics_fig
-=======
 from mpol.losses import TSV, TV_image, entropy, nll_gridded, sparsity
-
-# from mpol.plot import train_diagnostics # TODO
->>>>>>> 8837f77f
+from mpol.plot import train_diagnostics # TODO
 
 
 class TrainTest:
@@ -78,6 +71,7 @@
         self._save_prefix = save_prefix
         self._verbose = verbose
 
+
     def loss_convergence(self, loss):
         r"""
         Estimate whether the loss function has converged by assessing its
@@ -103,6 +97,7 @@
         return all(1 - self._convergence_tol <= ratios) and all(
             ratios <= 1 + self._convergence_tol
         )
+
 
     def loss_lambda_guess(self):
         r"""
@@ -156,6 +151,7 @@
             guesses["lambda_TSV"] = self._lambda_TSV
 
         return guesses
+
 
     def loss_eval(self, vis, dataset, sky_cube=None):
         r"""
@@ -191,6 +187,7 @@
 
         return loss
 
+
     def train(self, model, dataset):
         r"""
         Trains a neural network, forward modeling a visibility dataset and
@@ -213,27 +210,16 @@
         """
         # set model to training mode
         model.train()
-<<<<<<< HEAD
-        
-        if self._train_diag_step is not None:
+
+        # if self._train_diag_step is not None:
             # track model residuals for diagnostics
-            residuals = GriddedResidualConnector(model.fcube, dataset)
-=======
-
-        # track model residuals
-        # residuals = GriddedResidualConnector(model.fcube, dataset)
-        # TODO: replace with Briggs residual imaging workflow
->>>>>>> 8837f77f
+            # residuals = GriddedResidualConnector(model.fcube, dataset)
+            # TODO: replace with Briggs residual imaging workflow
 
         count = 0
         # track loss value over epochs
         losses = []
-<<<<<<< HEAD
         
-=======
-
-        # optionally guess initial regularizer strengths
->>>>>>> 8837f77f
         if self._lambda_guess is not None:
             # guess initial regularizer strengths ('lambda's); 
             # update lambda values in 'self'
@@ -280,18 +266,10 @@
             losses.append(loss.item())
 
             # generate optional fit diagnostics
-<<<<<<< HEAD
             if self._train_diag_step is not None and (count % self._train_diag_step == 0 or
                 count == self._epochs - 1) : 
                 train_diagnostics_fig(model, residuals, 
                                         save_prefix=self._save_prefix)
-=======
-            # TODO: uncomment when plot.train_diagnostics in codebase
-            # if self._train_diag_step is not None and (count % self._train_diag_step == 0 or
-            #     count == self._epochs - 1) :
-            # if self._diag_fig_train:
-            #     train_diagnostics(model, residuals, losses, count)
->>>>>>> 8837f77f
 
             # calculate gradients of loss function w.r.t. model parameters
             loss.backward()
@@ -303,7 +281,6 @@
 
         if self._verbose:
             if count < self._epochs:
-<<<<<<< HEAD
                 logging.info("\n    Loss function convergence criterion met at epoch "
                                 "{}".format(count-1))
             else:
@@ -312,24 +289,8 @@
 
         # return loss value    
         return loss.item(), losses
-=======
-                logging.info(
-                    "    Loss function convergence criterion met at epoch "
-                    "{}".format(count - 1)
-                )
-            else:
-                logging.info(
-                    "    Loss function convergence criterion not met; "
-                    "training stopped at 'epochs' specified in your "
-                    "parameter file, {}".format(self._epochs)
-                )
->>>>>>> 8837f77f
-
-        # return loss value
-        return (
-            loss.item(),
-            losses,
-        )  # TODO: once have object collecting pipeline outputs, return anything needed here
+        # TODO: once have object collecting pipeline outputs, return anything needed here
+
 
     def test(self, model, dataset):
         r"""
