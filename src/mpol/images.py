r"""The ``images`` module provides the core functionality of MPoL via :class:`mpol.images.ImageCube`."""

from __future__ import annotations

import numpy as np
from scipy.special import j1
import torch
import torch.fft  # to avoid conflicts with old torch.fft *function*
from torch import nn

from . import utils
from .coordinates import GridCoords
<<<<<<< HEAD

from .gridding import _check_freq_1d

=======
from .gridding import _setup_coords, _check_freq_1d
>>>>>>> 3065dc66


class BaseCube(nn.Module):
    r"""
    A base cube of the same dimensions as the image cube. Designed to use a pixel mapping function :math:`f_\mathrm{map}` from the base cube values to the ImageCube domain.

    .. math::

        I = f_\mathrm{map}(b)

    The ``base_cube`` pixel values are set as PyTorch `parameters <https://pytorch.org/docs/stable/generated/torch.nn.parameter.Parameter.html>`_.

    Args:
        cell_size (float): the width of a pixel [arcseconds]
        npix (int): the number of pixels per image side
        coords (GridCoords): an object already instantiated from the GridCoords class. If providing this, cannot provide ``cell_size`` or ``npix``.
        nchan (int): the number of channels in the base cube. Default = 1.
        pixel_mapping (torch.nn): a PyTorch function mapping the base pixel representation to the cube representation. If `None`, defaults to `torch.nn.Softplus() <https://pytorch.org/docs/stable/generated/torch.nn.Softplus.html#torch.nn.Softplus>`_. Output of the function should be in units of [:math:`\mathrm{Jy}\,\mathrm{arcsec}^{-2}`].
        base_cube (torch.double tensor, optional): a pre-packed base cube to initialize the model with. If None, assumes ``torch.zeros``. See :ref:`cube-orientation-label` for more information on the expectations of the orientation of the input image.
    """

    def __init__(
        self,
        coords=None,
        nchan=1,
        pixel_mapping=None,
        base_cube=None,
    ):
        super().__init__()

        self.coords = coords
        self.nchan = nchan

        # The ``base_cube`` is already packed to make the Fourier transformation easier
        if base_cube is None:
            self.base_cube = nn.Parameter(
                torch.full(
                    (self.nchan, self.coords.npix, self.coords.npix),
                    fill_value=0.05,
                    requires_grad=True,
                    dtype=torch.double,
                )
            )

        else:
            # We expect the user to supply a pre-packed base cube
            # so that it's ready to go for the FFT
            # We could apply this transformation for the user, but I think it will
            # lead to less confusion if we make this transformation explicit
            # for the user during the setup phase.
            self.base_cube = nn.Parameter(base_cube, requires_grad=True)

        if pixel_mapping is None:
            self.pixel_mapping = torch.nn.Softplus()
        else:
            # TODO assert that this is a PyTorch function
            self.pixel_mapping = pixel_mapping

    @classmethod
    def from_image_properties(
        cls, cell_size, npix, nchan=1, pixel_mapping=None, base_cube=None
    ) -> BaseCube:
        coords = GridCoords(cell_size, npix)
        return cls(coords, nchan, pixel_mapping, base_cube)

    def forward(self):
        r"""
        Calculate the image representation from the ``base_cube`` using the pixel mapping

        .. math::

            I = f_\mathrm{map}(b)

        Returns : an image cube in units of [:math:`\mathrm{Jy}\,\mathrm{arcsec}^{-2}`].
        """

        return self.pixel_mapping(self.base_cube)


class HannConvCube(nn.Module):
    r"""
    This convolutional layer convolves an input cube by a small 3x3 filter with shape

    .. math::

        \begin{bmatrix}
        0.0625 & 0.1250 & 0.0625 \\
        0.1250 & 0.2500 & 0.1250 \\
        0.0625 & 0.1250 & 0.0625 \\
        \end{bmatrix}

    which is the 2D version of the discretely-sampled response function corresponding to a Hann window, i.e., it is two 1D Hann windows multiplied together. This is a convolutional kernel in the image plane, and so effectively acts as apodization by a Hann window function in the Fourier domain. For more information, see the following Wikipedia articles on `Window Functions <https://en.wikipedia.org/wiki/Window_function>`_ in general and the `Hann Window <https://en.wikipedia.org/wiki/Hann_function>`_ specifically.

    The idea is that this layer would help naturally attenuate high spatial frequency artifacts by baking in a natural apodization in the Fourier plane.

    Args:
        nchan (int): number of channels
        requires_grad (bool): keep kernel fixed
    """

    def __init__(self, nchan, requires_grad=False):
        super().__init__()
        # simple convolutional filter operates on per-channel basis
        # 3x3 Hann filter
        self.m = nn.Conv2d(
            in_channels=nchan,
            out_channels=nchan,
            kernel_size=3,
            stride=1,
            groups=nchan,
            padding=1,  # required to get same sized output for 3x3 kernel
        )

        # weights has size (nchan, 1, 3, 3)
        # bias has shape (nchan)

        # build out the discretely-sampled Hann kernel
        spec = torch.tensor([0.25, 0.5, 0.25], dtype=torch.double)
        nugget = torch.outer(spec, spec)  # shape (3,3) 2D Hann kernel
        exp = torch.unsqueeze(torch.unsqueeze(nugget, 0), 0)  # shape (1, 1, 3, 3)
        weight = exp.repeat(nchan, 1, 1, 1)  # shape (nchan, 1, 3, 3)

        # set the weight and bias
        self.m.weight = nn.Parameter(
            weight, requires_grad=requires_grad
        )  # set the (untunable) weight

        # set the bias to zero
        self.m.bias = nn.Parameter(
            torch.zeros(nchan, dtype=torch.double), requires_grad=requires_grad
        )

    def forward(self, cube):
        r"""Args:
            cube (torch.double tensor, of shape ``(nchan, npix, npix)``): a prepacked image cube, for example, from ImageCube.forward()

        Returns:
            torch.complex tensor: the FFT of the image cube, in packed format and of shape ``(nchan, npix, npix)``
        """
        # Conv2d is designed to work on batches, so some extra unsqueeze/squeezing action is required.
        # Additionally, the convolution must be done on the *sky-oriented* cube
        sky_cube = utils.packed_cube_to_sky_cube(cube)

        # augment extra "batch" dimension to cube, to make it (1, nchan, npix, npix)
        aug_sky_cube = torch.unsqueeze(sky_cube, dim=0)

        # do convolution
        conv_aug_sky_cube = self.m(aug_sky_cube)

        # remove extra "batch" dimension
        # we're not using unsqueeze here, since there's a possibility that nchan=1
        # and we want to keep that dimension
        conv_sky_cube = conv_aug_sky_cube[0]

        # return in packed format
        return utils.sky_cube_to_packed_cube(conv_sky_cube)


class ImageCube(nn.Module):
    r"""
    The parameter set is the pixel values of the image cube itself. The pixels are assumed to represent samples of the specific intensity and are given in units of [:math:`\mathrm{Jy}\,\mathrm{arcsec}^{-2}`].

    All keyword arguments are required unless noted. The passthrough argument is essential for specifying whether the ImageCube object is the set of root parameters (``passthrough==False``) or if its simply a passthrough layer (``pasthrough==True``). In either case, ImageCube is essentially an identity layer, since no transformations are applied to the ``cube`` tensor. The main purpose of the ImageCube layer is to provide useful functionality around the ``cube`` tensor, such as returning a sky_cube representation and providing FITS writing functionility. In the case of ``passthrough==False``, the ImageCube layer also acts as a container for the trainable parameters.

    Args:
        cell_size (float): the width of a pixel [arcseconds]
        npix (int): the number of pixels per image side
        coords (GridCoords): an object already instantiated from the GridCoords class. If providing this, cannot provide ``cell_size`` or ``npix``.
        nchan (int): the number of channels in the image
        passthrough (bool): if passthrough, assume ImageCube is just a layer as opposed to parameter base.
        cube (torch.double tensor, of shape ``(nchan, npix, npix)``): (optional) a prepacked image cube to initialize the model with in units of [:math:`\mathrm{Jy}\,\mathrm{arcsec}^{-2}`]. If None, assumes starting ``cube`` is ``torch.zeros``. See :ref:`cube-orientation-label` for more information on the expectations of the orientation of the input image.
    """

    def __init__(
        self,
        coords=None,
        nchan=1,
        passthrough=False,
        cube=None,
    ):
        super().__init__()

        self.coords = coords
        self.nchan = nchan

        self.passthrough = passthrough

        if not self.passthrough:
            if cube is None:
                self.cube = nn.Parameter(
                    torch.full(
                        (self.nchan, self.coords.npix, self.coords.npix),
                        fill_value=0.0,
                        requires_grad=True,
                        dtype=torch.double,
                    )
                )

            else:
                # We expect the user to supply a pre-packed base cube
                # so that it's ready to go for the FFT
                # We could apply this transformation for the user, but I think it will
                # lead to less confusion if we make this transformation explicit
                # for the user during the setup phase.
                self.cube = nn.Parameter(cube)
        else:
            # ImageCube is working as a passthrough layer, so cube should
            # only be provided as an arg to the forward method, not as
            # an initialization argument
            self.cube = None

    @classmethod
    def from_image_properties(
        cls, cell_size, npix, nchan=1, passthrough=False, cube=None
    ) -> ImageCube:
        coords = GridCoords(cell_size, npix)
        return cls(coords, nchan, passthrough, cube)

    def forward(self, cube=None):
        r"""
        If the ImageCube object was initialized with ``passthrough=True``, the ``cube`` argument is required. ``forward`` essentially just passes this on as an identity operation.

        If the ImageCube object was initialized with ``passthrough=False``, the ``cube`` argument is not permitted, and ``forward`` passes on the stored ``nn.Parameter`` cube as an identity operation.

        Args:
            cube (3D torch tensor of shape ``(nchan, npix, npix)``): only permitted if the ImageCube object was initialized with ``passthrough=True``.

        Returns: (3D torch.double tensor of shape ``(nchan, npix, npix)``) as identity operation
        """

        if cube is not None:
            assert (
                self.passthrough
            ), "ImageCube.passthrough must be True if supplying cube."
            self.cube = cube

        if not self.passthrough:
            assert cube is None, "Do not supply cube if ImageCube.passthrough == False."

        return self.cube

    @property
    def sky_cube(self):
        """
        The image cube arranged as it would appear on the sky.

        Returns:
            torch.double : 3D image cube of shape ``(nchan, npix, npix)``

        """
        return utils.packed_cube_to_sky_cube(self.cube)

    def to_FITS(self, fname="cube.fits", overwrite=False, header_kwargs=None):
        """
        Export the image cube to a FITS file.

        Args:
            fname (str): the name of the FITS file to export to.
            overwrite (bool): if the file already exists, overwrite?
            header_kwargs (dict): Extra keyword arguments to write to the FITS header.

        Returns:
            None
        """

        try:
            from astropy import wcs
            from astropy.io import fits
        except ImportError:
            print(
                "Please install the astropy package to use FITS export functionality."
            )

        w = wcs.WCS(naxis=2)

        w.wcs.crpix = np.array([1, 1])
        w.wcs.cdelt = (
            np.array([self.coords.cell_size, self.coords.cell_size]) / 3600
        )  # decimal degrees
        w.wcs.ctype = ["RA---TAN", "DEC--TAN"]

        header = w.to_header()

        # add in the kwargs to the header
        if header_kwargs is not None:
            for k, v in header_kwargs.items():
                header[k] = v

        hdu = fits.PrimaryHDU(self.sky_cube.detach().cpu().numpy(), header=header)

        hdul = fits.HDUList([hdu])
        hdul.writeto(fname, overwrite=overwrite)

        hdul.close()

class PrimaryBeamCube(nn.Module):
    r"""
    A ImageCube representing the primary beam of a described dish type. Currently can correct for a
    uniform or center-obscured dish. The forward() method multiplies an image cube by this primary beam mask.
    
     Args:
        cell_size (float): the width of a pixel [arcseconds]
        npix (int): the number of pixels per image side
        coords (GridCoords): an object already instantiated from the GridCoords class. If providing this, cannot provide ``cell_size`` or ``npix``.
        nchan (int): the number of channels in the image
        dish_type (string): the type of dish to correct for. Either 'uniform' or 'obscured'.
        dish_radius (float): the radius of the dish (in meters)
        dish_kwargs (dict): any additional arguments needed for special dish types. Currently only uses:
            dish_obscured_radius (float): the radius of the obscured portion of the dish
    """
    def __init__(
        self,
        cell_size=None,
        npix=None,
        coords=None,
        nchan=None,
        chan_freqs=None,
        dish_type=None,
        dish_radius=None,
        **dish_kwargs,
    ):
        super().__init__()
        _setup_coords(self, cell_size, npix, coords, nchan)
        
        _check_freq_1d(chan_freqs)
        assert (chan_freqs is None) or (len(chan_freqs) == nchan), "Length of chan_freqs must be equal to nchan"
        
        assert (dish_type is None) or (dish_type in ["uniform", "obscured"]), "Provided dish_type must be 'uniform' or 'obscured'"
        
        self.default_mask = nn.Parameter(
            torch.full(
                (self.nchan, self.coords.npix, self.coords.npix),
                fill_value=1.0,
                requires_grad=False,
                dtype=torch.double,
            )
        )
        
        if dish_type is None:
            self.pb_mask = self.default_mask
        elif dish_type == "uniform":
            self.pb_mask = self.uniform_mask(chan_freqs, dish_radius)
        elif dish_type == "obscured":
            self.pb_mask = self.obscured_mask(chan_freqs, dish_radius, **dish_kwargs)


    def forward(self, cube):
        r"""Args:
            cube (torch.double tensor, of shape ``(nchan, npix, npix)``): a prepacked image cube, for example, from ImageCube.forward()

        Returns:
            (torch.complex tensor, of shape ``(nchan, npix, npix)``): the FFT of the image cube, in packed format.
        """
        return torch.mul(self.pbmask, cube)
    
    
    def uniform_mask(self, chan_freqs, dish_radius):
        r"""
        Generates airy disk primary beam correction mask.
        """
        assert dish_radius > 0., "Dish radius must be positive"
        ratio = 2. * dish_radius * np.array([[chan_freqs]]).T / 2.998e8

        ratio_cube = np.tile(ratio,(1,self.coords.npix,self.coords.npix))
        r_2D = np.sqrt(self.coords.packed_x_centers_2D**2 + self.coords.packed_y_centers_2D**2)  # arcsec
        r_2D_rads = r_2D * np.pi / 180. / 60. / 60. # radians
        r_cube = np.tile(r_2D_rads,(self.nchan,1,1))

        r_normed_cube = np.pi * r_cube * ratio_cube

        mask = np.where(r_normed_cube > 0.,
                        (2. * j1(r_normed_cube) / r_normed_cube)**2,
                        1.)
        return torch.tensor(mask)
        
    
    def obscured_mask(self, chan_freqs, dish_radius, dish_obscured_radius=None, **extra_kwargs):
        r"""
        Generates airy disk primary beam correction mask.
        """
        assert dish_obscured_radius is not None, "Obscured dish requires kwarg 'dish_obscured_radius'"
        assert dish_radius > 0., "Dish radius must be positive"
        assert dish_obscured_radius > 0., "Obscured dish radius must be positive"
        assert dish_radius > dish_obscured_radius, "Primary dish radius must be greater than obscured radius"
        
        ratio = 2. * dish_radius * np.array([[chan_freqs]]).T / 2.998e8
        ratio_cube = np.tile(ratio,(1,self.coords.npix,self.coords.npix))
        r_2D = np.sqrt(self.coords.packed_x_centers_2D**2 + self.coords.packed_y_centers_2D**2)  # arcsec
        r_2D_rads = r_2D * np.pi / 180. / 60. / 60. # radians
        r_cube = np.tile(r_2D_rads,(self.nchan,1,1))
        
        eps = dish_obscured_radius / dish_radius
        r_normed_cube = np.pi * r_cube * ratio_cube
        
        norm_factor = (1.-eps**2)**2
        mask = np.where(r_normed_cube > 0.,
                        (j1(r_normed_cube) / r_normed_cube 
                                    - eps*j1(eps*r_normed_cube) / r_normed_cube)**2 / norm_factor,
                        1.)
        return torch.tensor(mask)
        
    @property
    def sky_cube(self):
        """
        The primary beam mask arranged as it would appear on the sky.

        Returns:
            torch.double : 3D image cube of shape ``(nchan, npix, npix)``

        """
        return utils.packed_cube_to_sky_cube(self.pb_mask)

    def to_FITS(self, fname="cube.fits", overwrite=False, header_kwargs=None):
        """
        Export the primary beam cube to a FITS file.

        Args:
            fname (str): the name of the FITS file to export to.
            overwrite (bool): if the file already exists, overwrite?
            header_kwargs (dict): Extra keyword arguments to write to the FITS header.

        Returns:
            None
        """

        try:
            from astropy import wcs
            from astropy.io import fits
        except ImportError:
            print(
                "Please install the astropy package to use FITS export functionality."
            )

        w = wcs.WCS(naxis=2)

        w.wcs.crpix = np.array([1, 1])
        w.wcs.cdelt = (
            np.array([self.coords.cell_size, self.coords.cell_size]) / 3600
        )  # decimal degrees
        w.wcs.ctype = ["RA---TAN", "DEC--TAN"]

        header = w.to_header()

        # add in the kwargs to the header
        if header_kwargs is not None:
            for k, v in header_kwargs.items():
                header[k] = v

        hdu = fits.PrimaryHDU(self.pb_mask.detach().cpu().numpy(), header=header)

        hdul = fits.HDUList([hdu])
        hdul.writeto(fname, overwrite=overwrite)

        hdul.close()
    

class PrimaryBeamCube(nn.Module):
    r"""
    A ImageCube representing the primary beam of a described dish type. Currently can correct for a
    uniform or center-obscured dish. The forward() method multiplies an image cube by this primary beam mask.
    
     Args:
        cell_size (float): the width of a pixel [arcseconds]
        npix (int): the number of pixels per image side
        coords (GridCoords): an object already instantiated from the GridCoords class. If providing this, cannot provide ``cell_size`` or ``npix``.
        nchan (int): the number of channels in the image
        dish_type (string): the type of dish to correct for. Either 'uniform' or 'obscured'.
        dish_radius (float): the radius of the dish (in meters)
        dish_kwargs (dict): any additional arguments needed for special dish types. Currently only uses:
            dish_obscured_radius (float): the radius of the obscured portion of the dish
    """
    def __init__(
        self,
        coords,
        nchan=1,
        chan_freqs=None,
        dish_type=None,
        dish_radius=None,
        **dish_kwargs,
    ):
        super().__init__()
        
        #_setup_coords(self, cell_size, npix, coords, nchan) TODO: update this
        
        _check_freq_1d(chan_freqs)
        assert (chan_freqs is None) or (len(chan_freqs) == nchan), "Length of chan_freqs must be equal to nchan"
        
        assert (dish_type is None) or (dish_type in ["uniform", "obscured"]), "Provided dish_type must be 'uniform' or 'obscured'"
        
        self.default_mask = nn.Parameter(
            torch.full(
                (self.nchan, self.coords.npix, self.coords.npix),
                fill_value=1.0,
                requires_grad=False,
                dtype=torch.double,
            )
        )
        
        if dish_type is None:
            self.pb_mask = self.default_mask
        elif dish_type == "uniform":
            self.pb_mask = self.uniform_mask(chan_freqs, dish_radius)
        elif dish_type == "obscured":
            self.pb_mask = self.obscured_mask(chan_freqs, dish_radius, **dish_kwargs)

    @classmethod
    def from_image_properties(
        cls, cell_size, npix, nchan=1,
        chan_freqs=None, dish_type=None,
        dish_radius=None, **dish_kwargs
    ) -> ImageCube:
        coords = GridCoords(cell_size, npix)
        return cls(coords, nchan, chan_freqs, dish_type, dish_radius, **dish_kwargs)
    
    def forward(self, cube):
        r"""Args:
            cube (torch.double tensor, of shape ``(nchan, npix, npix)``): a prepacked image cube, for example, from ImageCube.forward()

        Returns:
            (torch.complex tensor, of shape ``(nchan, npix, npix)``): the FFT of the image cube, in packed format.
        """
        return torch.mul(self.pbmask, cube)
    
    
    def uniform_mask(self, chan_freqs, dish_radius):
        r"""
        Generates airy disk primary beam correction mask.
        """
        assert dish_radius > 0., "Dish radius must be positive"
        ratio = 2. * dish_radius * np.array([[chan_freqs]]).T / 2.998e8

        ratio_cube = np.tile(ratio,(1,self.coords.npix,self.coords.npix))
        r_2D = np.sqrt(self.coords.packed_x_centers_2D**2 + self.coords.packed_y_centers_2D**2)  # arcsec
        r_2D_rads = r_2D * np.pi / 180. / 60. / 60. # radians
        r_cube = np.tile(r_2D_rads,(self.nchan,1,1))

        r_normed_cube = np.pi * r_cube * ratio_cube

        mask = np.where(r_normed_cube > 0.,
                        (2. * j1(r_normed_cube) / r_normed_cube)**2,
                        1.)
        return torch.tensor(mask)
        
    
    def obscured_mask(self, chan_freqs, dish_radius, dish_obscured_radius=None, **extra_kwargs):
        r"""
        Generates airy disk primary beam correction mask.
        """
        assert dish_obscured_radius is not None, "Obscured dish requires kwarg 'dish_obscured_radius'"
        assert dish_radius > 0., "Dish radius must be positive"
        assert dish_obscured_radius > 0., "Obscured dish radius must be positive"
        assert dish_radius > dish_obscured_radius, "Primary dish radius must be greater than obscured radius"
        
        ratio = 2. * dish_radius * np.array([[chan_freqs]]).T / 2.998e8
        ratio_cube = np.tile(ratio,(1,self.coords.npix,self.coords.npix))
        r_2D = np.sqrt(self.coords.packed_x_centers_2D**2 + self.coords.packed_y_centers_2D**2)  # arcsec
        r_2D_rads = r_2D * np.pi / 180. / 60. / 60. # radians
        r_cube = np.tile(r_2D_rads,(self.nchan,1,1))
        
        eps = dish_obscured_radius / dish_radius
        r_normed_cube = np.pi * r_cube * ratio_cube
        
        norm_factor = (1.-eps**2)**2
        mask = np.where(r_normed_cube > 0.,
                        (j1(r_normed_cube) / r_normed_cube 
                                    - eps*j1(eps*r_normed_cube) / r_normed_cube)**2 / norm_factor,
                        1.)
        return torch.tensor(mask)
        
    @property
    def sky_cube(self):
        """
        The primary beam mask arranged as it would appear on the sky.

        Returns:
            torch.double : 3D image cube of shape ``(nchan, npix, npix)``

        """
        return utils.packed_cube_to_sky_cube(self.pb_mask)

    def to_FITS(self, fname="cube.fits", overwrite=False, header_kwargs=None):
        """
        Export the primary beam cube to a FITS file.

        Args:
            fname (str): the name of the FITS file to export to.
            overwrite (bool): if the file already exists, overwrite?
            header_kwargs (dict): Extra keyword arguments to write to the FITS header.

        Returns:
            None
        """

        try:
            from astropy import wcs
            from astropy.io import fits
        except ImportError:
            print(
                "Please install the astropy package to use FITS export functionality."
            )

        w = wcs.WCS(naxis=2)

        w.wcs.crpix = np.array([1, 1])
        w.wcs.cdelt = (
            np.array([self.coords.cell_size, self.coords.cell_size]) / 3600
        )  # decimal degrees
        w.wcs.ctype = ["RA---TAN", "DEC--TAN"]

        header = w.to_header()

        # add in the kwargs to the header
        if header_kwargs is not None:
            for k, v in header_kwargs.items():
                header[k] = v

        hdu = fits.PrimaryHDU(self.pb_mask.detach().cpu().numpy(), header=header)

        hdul = fits.HDUList([hdu])
        hdul.writeto(fname, overwrite=overwrite)

        hdul.close()<|MERGE_RESOLUTION|>--- conflicted
+++ resolved
@@ -10,13 +10,9 @@
 
 from . import utils
 from .coordinates import GridCoords
-<<<<<<< HEAD
 
 from .gridding import _check_freq_1d
 
-=======
-from .gridding import _setup_coords, _check_freq_1d
->>>>>>> 3065dc66
 
 
 class BaseCube(nn.Module):
