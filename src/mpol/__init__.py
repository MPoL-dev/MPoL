--- conflicted
+++ resolved
@@ -1,5 +1,4 @@
-<<<<<<< HEAD
-__version__ = "0.1.13"
+__version__ = "0.2.0"
 zenodo_record = 10064221
 
 def enable_logging(log_file=None):
@@ -24,7 +23,3 @@
                         format='%(message)s',
                         handlers=handlers
                         )
-=======
-__version__ = "0.2.0"
-zenodo_record = 10064221
->>>>>>> 6c6fd689
