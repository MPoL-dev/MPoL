__version__ = "0.1.13"
<<<<<<< HEAD

def enable_logging(log_file=None):
    """Turn on internal logging for MPoL

    Parameters
    ----------
    log_file : string, optional
        Output filename to which logging messages are written.
        If not provided, logs will only be printed to the screen
    """
    import logging

    if log_file is not None:
        handlers = [ logging.FileHandler(log_file, mode='w'),
                     logging.StreamHandler()
                     ]
    else:
        handlers = [ logging.StreamHandler() ]

    logging.basicConfig(level=logging.INFO,
                        format='%(message)s',
                        handlers=handlers
                        )
=======
zenodo_record = 10064221
>>>>>>> 617275c5
<|MERGE_RESOLUTION|>--- conflicted
+++ resolved
@@ -1,5 +1,5 @@
 __version__ = "0.1.13"
-<<<<<<< HEAD
+zenodo_record = 10064221
 
 def enable_logging(log_file=None):
     """Turn on internal logging for MPoL
@@ -22,7 +22,4 @@
     logging.basicConfig(level=logging.INFO,
                         format='%(message)s',
                         handlers=handlers
-                        )
-=======
-zenodo_record = 10064221
->>>>>>> 617275c5
+                        )