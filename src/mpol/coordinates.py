--- conflicted
+++ resolved
@@ -5,13 +5,8 @@
 
 import numpy as np
 import numpy.fft as np_fft
-<<<<<<< HEAD
-from numpy import floating
-from numpy.typing import NDArray, ArrayLike
-=======
 import numpy.typing as npt
 import torch
->>>>>>> 8aa609f3
 
 import mpol.constants as const
 from mpol.exceptions import CellSizeError
@@ -23,9 +18,12 @@
     The GridCoords object uses desired image dimensions (via the ``cell_size`` and
     ``npix`` arguments) to define a corresponding Fourier plane grid.
 
-    Args:
-        cell_size (float): width of a single square pixel in [arcsec]
-        npix (int): number of pixels in the width of the image
+    Parameters
+    ----------
+    cell_size : float
+        width of a single square pixel in [arcsec]
+    npix : int
+        number of pixels in the width of the image
 
     The Fourier grid is defined over the domain :math:`[-u,+u]`, :math:`[-v,+v]`, even
     though for real images, technically we could use an RFFT grid from :math:`[0,+u]` to
@@ -47,25 +45,6 @@
     :ivar dl: image-plane cell spacing in RA direction (assumed to be positive)
         [radians]
     :ivar dm: image-plane cell spacing in DEC direction [radians]
-<<<<<<< HEAD
-    :ivar img_ext: The length-4 list of (left, right, bottom, top) expected by routines like ``matplotlib.pyplot.imshow`` in the ``extent`` parameter assuming ``origin='lower'``. Units of [arcsec]
-    :ivar packed_x_centers_2D: 2D array of l increasing, with fftshifted applied [arcseconds]. Useful for directly evaluating some function to create a packed cube.
-    :ivar packed_y_centers_2D: 2D array of m increasing, with fftshifted applied [arcseconds]. Useful for directly evaluating some function to create a packed cube.
-    :ivar sky_x_centers_2D: 2D array of l arranged for evaluating a sky image [arcseconds]. l coordinate increases to the left (as on sky).
-    :ivar sky_y_centers_2D: 2D array of m arranged for evaluating a sky image [arcseconds].
-    :ivar du: Fourier-plane cell spacing in East-West direction [:math:`\mathrm{k}\lambda`]
-    :ivar dv: Fourier-plane cell spacing in North-South direction [:math:`\mathrm{k}\lambda`]
-    :ivar u_centers: 1D array of cell centers in East-West direction [:math:`\mathrm{k}\lambda`].
-    :ivar v_centers: 1D array of cell centers in North-West direction [:math:`\mathrm{k}\lambda`].
-    :ivar u_edges: 1D array of cell edges in East-West direction [:math:`\mathrm{k}\lambda`].
-    :ivar v_edges: 1D array of cell edges in North-South direction [:math:`\mathrm{k}\lambda`].
-    :ivar u_bin_min: minimum u edge [:math:`\mathrm{k}\lambda`]
-    :ivar u_bin_max: maximum u edge [:math:`\mathrm{k}\lambda`]
-    :ivar v_bin_min: minimum v edge [:math:`\mathrm{k}\lambda`]
-    :ivar v_bin_max: maximum v edge [:math:`\mathrm{k}\lambda`]
-    :ivar max_grid: maximum spatial frequency enclosed by Fourier grid [:math:`\mathrm{k}\lambda`]
-    :ivar vis_ext: length-4 list of (left, right, bottom, top) expected by routines like ``matplotlib.pyplot.imshow`` in the ``extent`` parameter assuming ``origin='lower'``. Units of [:math:`\mathrm{k}\lambda`]
-=======
     :ivar img_ext: The length-4 list of (left, right, bottom, top) expected by routines
         like ``matplotlib.pyplot.imshow`` in the ``extent`` parameter assuming
         ``origin='lower'``. Units of [arcsec]
@@ -100,7 +79,6 @@
     :ivar vis_ext: length-4 list of (left, right, bottom, top) expected by routines
         like ``matplotlib.pyplot.imshow`` in the ``extent`` parameter assuming
         ``origin='lower'``. Units of [:math:`\lambda`]
->>>>>>> 8aa609f3
     """
 
     def __init__(self, cell_size: float, npix: int):
@@ -117,34 +95,28 @@
 
         # Image related
         self._image_pixel_width = cell_size * const.arcsec  # [radians]
-        self._image_centers = self._image_pixel_width * (np.arange(npix) - npix // 2)
+        self._image_centers = self._image_pixel_width * (
+            np.arange(npix) - npix // 2
+        )  # [radians]
 
         # Spatial frequency related
         # These properties are identical for both u & v and defined here
-        # All units in [kλ]
-        self._uv_pixel_width = 1 / (npix * self._image_pixel_width) * 1e-3
+        # edges and centers return fftspaced arrays (not packed, though)
+        # All units in [λ]
+        self._uv_pixel_width = 1 / (npix * self._image_pixel_width)
         self.uv_edges = self._uv_pixel_width * (np.arange(npix + 1) - npix // 2 - 0.5)
         self._uv_centers = self._uv_pixel_width * (np.arange(npix) - npix // 2)
         self._min_uv = float(self.uv_edges.min())
         self._max_uv = float(self.uv_edges.max())
 
-        # max u or v freq supported by current grid
-        self.max_uv_grid_value = get_max_spatial_freq(cell_size, npix)
-
-<<<<<<< HEAD
     def __repr__(self):
         return f"GridCoords(cell_size={self.cell_size:.2e}, npix={self.npix})"
-=======
         # the output spatial frequencies of the FFT routine
-        self.du = 1 / (self.npix * self.dl)  # [λ]
-        self.dv = 1 / (self.npix * self.dm)  # [λ]
->>>>>>> 8aa609f3
 
     @property
     def cell_size(self) -> float:
         return self._cell_size
 
-<<<<<<< HEAD
     @property
     def npix(self) -> int:
         return self._npix
@@ -152,81 +124,50 @@
     @property
     def dl(self) -> float:
         return self._image_pixel_width  # [radians]
-=======
-        self.u_edges = self.du * int_u_edges  # [λ]
-        self.v_edges = self.dv * int_v_edges  # [λ]
-
-        int_u_centers = np.arange(self.ncell_u) - self.ncell_u // 2
-        int_v_centers = np.arange(self.ncell_v) - self.ncell_v // 2
-        self.u_centers = self.du * int_u_centers  # [λ]
-        self.v_centers = self.dv * int_v_centers  # [λ]
->>>>>>> 8aa609f3
 
     @property
     def dm(self) -> float:
         return self._image_pixel_width  # [radians]
 
     @property
-    def l_centers(self) -> NDArray[floating[Any]]:
+    def l_centers(self) -> npt.NDArray[np.floating[Any]]:
         return self._image_centers
 
-<<<<<<< HEAD
-    @property
-    def m_centers(self) -> NDArray[floating[Any]]:
+    @property
+    def m_centers(self) -> npt.NDArray[np.floating[Any]]:
         return self._image_centers
-=======
-        self.vis_ext = [
-            self.u_bin_min,
-            self.u_bin_max,
-            self.v_bin_min,
-            self.v_bin_max,
-        ]  # [λ]
->>>>>>> 8aa609f3
-
-    @property
-    def ncell_u(self) -> int:
+
+    @property
+    def npix_u(self) -> int:
         return self.npix
 
     @property
-    def ncell_v(self) -> int:
+    def npix_v(self) -> int:
         return self.npix
 
-<<<<<<< HEAD
     @property
     def du(self) -> float:
         return self._uv_pixel_width
-=======
-        # only useful for plotting... uu, vv increasing, no fftshift
-        self.sky_q_centers_2D = np.sqrt(
-            self.sky_u_centers_2D**2 + self.sky_v_centers_2D**2
-        )  # [λ]
->>>>>>> 8aa609f3
 
     @property
     def dv(self) -> float:
         return self._uv_pixel_width
 
     @property
-    def u_edges(self) -> NDArray[floating[Any]]:
+    def u_edges(self) -> npt.NDArray[np.floating[Any]]:
         return self.uv_edges
 
     @property
-    def v_edges(self) -> NDArray[floating[Any]]:
+    def v_edges(self) -> npt.NDArray[np.floating[Any]]:
         return self.uv_edges
 
     @property
-    def u_centers(self) -> NDArray[floating[Any]]:
+    def u_centers(self) -> npt.NDArray[np.floating[Any]]:
         return self._uv_centers
 
-<<<<<<< HEAD
-    @property
-    def v_centers(self) -> NDArray[floating[Any]]:
+    @property
+    def v_centers(self) -> npt.NDArray[np.floating[Any]]:
         return self._uv_centers
-=======
-        self.q_max = float(
-            np.max(np.abs(self.packed_q_centers_2D)) + np.sqrt(2) * self.du
-        )  # outer edge [λ]
->>>>>>> 8aa609f3
 
     @property
     def u_bin_min(self) -> float:
@@ -240,9 +181,12 @@
     def u_bin_max(self) -> float:
         return self._max_uv
 
-<<<<<<< HEAD
     @property
     def v_bin_max(self) -> float:
+        return self._max_uv
+
+    @property
+    def max_uv_grid_value(self) -> float:
         return self._max_uv
 
     @property
@@ -267,92 +211,93 @@
     # Non-identical u & v properties
     # --------------------------------------------------------------------------
     @cached_property
-    def sky_u_centers_2D(self) -> NDArray[floating[Any]]:
+    def ground_u_centers_2D(self) -> npt.NDArray[np.floating[Any]]:
         # only useful for plotting a sky_vis
         # uu increasing, no fftshift
         # tile replicates the 1D u_centers array to a 2D array the size of the full UV grid
-        return np.tile(self.u_centers, (self.ncell_u, 1))
-
-    @cached_property
-    def sky_v_centers_2D(self) -> NDArray[floating[Any]]:
+        return np.tile(self.u_centers, (self.npix_u, 1))
+
+    @cached_property
+    def ground_v_centers_2D(self) -> npt.NDArray[np.floating[Any]]:
         # only useful for plotting a sky_vis
         # vv increasing, no fftshift
-        return np.tile(self.v_centers, (self.ncell_v, 1)).T
-
-    @cached_property
-    def packed_u_centers_2D(self) -> NDArray[floating[Any]]:
+        return np.tile(self.v_centers, (self.npix_v, 1)).T
+
+    @cached_property
+    def packed_u_centers_2D(self) -> npt.NDArray[np.floating[Any]]:
         # for evaluating a packed vis
         # uu increasing, fftshifted
-        return np_fft.fftshift(self.sky_u_centers_2D)
-
-    @cached_property
-    def packed_v_centers_2D(self) -> NDArray[floating[Any]]:
+        return np_fft.fftshift(self.ground_u_centers_2D)
+
+    @cached_property
+    def packed_v_centers_2D(self) -> npt.NDArray[np.floating[Any]]:
         # for evaluating a packed vis
         # vv increasing + fftshifted
-        return np_fft.fftshift(self.sky_v_centers_2D)
-
-    @cached_property
-    def sky_q_centers_2D(self) -> NDArray[floating[Any]]:
-        return np.sqrt(self.sky_u_centers_2D**2 + self.sky_v_centers_2D**2)  # [kλ]
-
-    @cached_property
-    def sky_phi_centers_2D(self) -> NDArray[floating[Any]]:
+        return np_fft.fftshift(self.ground_v_centers_2D)
+
+    @cached_property
+    def ground_q_centers_2D(self) -> npt.NDArray[np.floating[Any]]:
+        return np.sqrt(
+            self.ground_u_centers_2D**2 + self.ground_v_centers_2D**2
+        )  # [kλ]
+
+    @cached_property
+    def sky_phi_centers_2D(self) -> npt.NDArray[np.floating[Any]]:
         # https://en.wikipedia.org/wiki/Atan2
-        return np.arctan2(self.sky_v_centers_2D, self.sky_u_centers_2D)  # (pi, pi]
-
-    @cached_property
-    def packed_q_centers_2D(self) -> NDArray[floating[Any]]:
+        return np.arctan2(
+            self.ground_v_centers_2D, self.ground_u_centers_2D
+        )  # (pi, pi]
+
+    @cached_property
+    def packed_q_centers_2D(self) -> npt.NDArray[np.floating[Any]]:
         # for evaluating a packed vis in polar coordinates
         # q increasing, fftshifted
-        return np_fft.fftshift(self.sky_q_centers_2D)
-
-    @cached_property
-    def packed_phi_centers_2D(self) -> NDArray[floating[Any]]:
+        return np_fft.fftshift(self.ground_q_centers_2D)
+
+    @cached_property
+    def packed_phi_centers_2D(self) -> npt.NDArray[np.floating[Any]]:
         # for evaluating a packed vis in polar coordinates
         # phi increasing, fftshifted
         return np_fft.fftshift(self.sky_phi_centers_2D)
 
     @cached_property
     def q_max(self) -> float:
-        # outer edge [klambda]
+        # outer edge [lambda]
         return float(np.abs(self.packed_q_centers_2D).max() + np.sqrt(2) * self.du)
 
     @cached_property
-    def x_centers_2D(self) -> NDArray[floating[Any]]:
+    def x_centers_2D(self) -> npt.NDArray[np.floating[Any]]:
         return np.tile(self.l_centers / const.arcsec, (self.npix, 1))  # [arcsec]
 
     @cached_property
-    def y_centers_2D(self) -> NDArray[floating[Any]]:
+    def y_centers_2D(self) -> npt.NDArray[np.floating[Any]]:
         return np.tile(self.m_centers / const.arcsec, (self.npix, 1)).T  # [arcsec]
 
     @cached_property
-    def packed_x_centers_2D(self) -> NDArray[floating[Any]]:
+    def packed_x_centers_2D(self) -> npt.NDArray[np.floating[Any]]:
         return np.fft.fftshift(self.x_centers_2D)  # [arcsec]
 
     @cached_property
-    def packed_y_centers_2D(self) -> NDArray[floating[Any]]:
+    def packed_y_centers_2D(self) -> npt.NDArray[np.floating[Any]]:
         return np.fft.fftshift(self.y_centers_2D)  # [arcsec]
 
     @property
-    def sky_x_centers_2D(self) -> NDArray[floating[Any]]:
+    def sky_x_centers_2D(self) -> npt.NDArray[np.floating[Any]]:
         # for evaluating a sky image
         # ll mirrored, increasing, no fftshift
         return np.fliplr(self.x_centers_2D)  # [arcsec]
 
     @property
-    def sky_y_centers_2D(self) -> NDArray[floating[Any]]:
+    def sky_y_centers_2D(self) -> npt.NDArray[np.floating[Any]]:
         # for evaluating a sky image
         # mm increasing, no fftshift
         return self.y_centers_2D  # [arcsec]
 
-    def check_data_fit(self, uu: ArrayLike, vv: ArrayLike) -> None:
-=======
     def check_data_fit(
         self,
         uu: torch.Tensor | npt.NDArray[np.floating[Any]],
         vv: torch.Tensor | npt.NDArray[np.floating[Any]],
     ) -> bool:
->>>>>>> 8aa609f3
         r"""
         Test whether loose data visibilities fit within the Fourier grid defined by
         cell_size and npix.
@@ -377,36 +322,25 @@
 
         # we need this routine to work with both numpy.ndarray or torch.Tensor
         # because it is called for DirtyImager setup (numpy only)
-        # and torch layers
+        # so we'll cast to tensor as a precaution
         uu = torch.as_tensor(uu)
         vv = torch.as_tensor(vv)
 
         # max freq in dataset
-<<<<<<< HEAD
         max_uu_vv = np.abs(np.concatenate([uu, vv])).max()
-=======
         max_uu_vv = torch.max(torch.abs(torch.concatenate([uu, vv]))).item()
->>>>>>> 8aa609f3
 
         # max freq needed to support dataset
         max_cell_size = get_maximum_cell_size(max_uu_vv)
 
-<<<<<<< HEAD
-        if np.abs(uu).max() > self.max_uv_grid_value:
-=======
-        if torch.max(torch.abs(uu)) > self.max_grid:
->>>>>>> 8aa609f3
+        if torch.max(torch.abs(uu)) > self.max_uv_grid_value:
             raise CellSizeError(
                 "Dataset contains uu spatial frequency measurements larger "
                 "than those in the proposed model image. "
                 f"Decrease cell_size below {max_cell_size} arcsec."
             )
 
-<<<<<<< HEAD
-        if np.abs(vv).max() > self.max_uv_grid_value:
-=======
-        if torch.max(torch.abs(vv)) > self.max_grid:
->>>>>>> 8aa609f3
+        if torch.max(torch.abs(vv)) > self.max_uv_grid_value:
             raise CellSizeError(
                 "Dataset contains vv spatial frequency measurements larger "
                 "than those in the proposed model image. "
@@ -420,12 +354,6 @@
             # don't attempt to compare against different types
             return NotImplemented
 
-<<<<<<< HEAD
         # GridCoords objects are considered equal if they have the same cell_size and npix, since
         # all other attributes are derived from these two core properties.
-        return bool(self.cell_size == other.cell_size and self.npix == other.npix)
-=======
-        # GridCoords objects are considered equal if they have the same cell_size and
-        # npix, since all other attributes are derived from these two core properties.
-        return self.cell_size == other.cell_size and self.npix == other.npix
->>>>>>> 8aa609f3
+        return bool(self.cell_size == other.cell_size and self.npix == other.npix)