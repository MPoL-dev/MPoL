import matplotlib.pyplot as plt
import pytest
import torch
from astropy.io import fits

from mpol import coordinates, images, utils
from mpol.constants import *

<<<<<<< HEAD

def test_odd_npix():
    expected_error_message = "Image must have a positive and even number of pixels."

    with pytest.raises(ValueError, match=expected_error_message):
        images.BaseCube.from_image_properties(npix=853, nchan=30, cell_size=0.015)

    with pytest.raises(ValueError, match=expected_error_message):
        images.ImageCube.from_image_properties(npix=853, nchan=30, cell_size=0.015)


def test_negative_cell_size():
    expected_error_message = "cell_size must be a positive real number."

    with pytest.raises(ValueError, match=expected_error_message):
        images.BaseCube.from_image_properties(npix=800, nchan=30, cell_size=-0.015)

    with pytest.raises(ValueError, match=expected_error_message):
        images.ImageCube.from_image_properties(npix=800, nchan=30, cell_size=-0.015)


=======
>>>>>>> 8aa609f3
def test_single_chan():
    coords = coordinates.GridCoords(cell_size=0.015, npix=800)
    im = images.ImageCube(coords=coords)
    assert im.nchan == 1


def test_basecube_grad():
    coords = coordinates.GridCoords(cell_size=0.015, npix=800)
    bcube = images.BaseCube(coords=coords)
    loss = torch.sum(bcube())
    loss.backward()


def test_imagecube_grad(coords):
    bcube = images.BaseCube(coords=coords)
    # try passing through ImageLayer
    imagecube = images.ImageCube(coords=coords)

    # send things through this layer
    loss = torch.sum(imagecube(bcube()))

    loss.backward()


# test for proper fits scale
def test_imagecube_tofits(coords, tmp_path):
    # creating base cube
    bcube = images.BaseCube(coords=coords)

    # try passing through ImageLayer
    imagecube = images.ImageCube(coords=coords)

    # sending the basecube through the imagecube
    imagecube(bcube())

    # creating output fits file with name 'test_cube_fits_file39.fits'
    # file will be deleted after testing
    imagecube.to_FITS(fname=tmp_path / "test_cube_fits_file39.fits", overwrite=True)

    # inputting the header from the previously created fits file
    fits_header = fits.open(tmp_path / "test_cube_fits_file39.fits")[0].header
    assert (fits_header["CDELT1"] and fits_header["CDELT2"]) == pytest.approx(
        coords.cell_size / 3600
    )


def test_basecube_imagecube(coords, tmp_path):
    # create a mock cube that includes negative values
    nchan = 1
    mean = torch.full(
        (nchan, coords.npix, coords.npix), fill_value=-0.5, dtype=torch.double
    )
    std = torch.full(
        (nchan, coords.npix, coords.npix), fill_value=0.5, dtype=torch.double
    )

    # tensor
    base_cube = torch.normal(mean=mean, std=std)

    # layer
    basecube = images.BaseCube(coords=coords, nchan=nchan, base_cube=base_cube)

    # the default softplus function should map everything to positive values
    output = basecube()

    fig, ax = plt.subplots(ncols=2, nrows=1)

    im = ax[0].imshow(
        np.squeeze(base_cube.detach().numpy()), origin="lower", interpolation="none"
    )
    plt.colorbar(im, ax=ax[0])
    ax[0].set_title("input")

    im = ax[1].imshow(
        np.squeeze(output.detach().numpy()), origin="lower", interpolation="none"
    )
    plt.colorbar(im, ax=ax[1])
    ax[1].set_title("mapped")

    fig.savefig(tmp_path / "basecube_mapped.png", dpi=300)

    # try passing through ImageLayer
    imagecube = images.ImageCube(coords=coords, nchan=nchan)

    # send things through this layer
    imagecube(basecube())

    fig, ax = plt.subplots(ncols=1)
    im = ax.imshow(
        np.squeeze(imagecube.sky_cube.detach().numpy()),
        extent=imagecube.coords.img_ext,
        origin="lower",
        interpolation="none",
    )
    fig.savefig(tmp_path / "imagecube.png", dpi=300)

    plt.close("all")


def test_base_cube_conv_cube(coords, tmp_path):
    # test whether the HannConvCube functions appropriately

    # create a mock cube that includes negative values
    nchan = 1
    mean = torch.full(
        (nchan, coords.npix, coords.npix), fill_value=-0.5, dtype=torch.double
    )
    std = torch.full(
        (nchan, coords.npix, coords.npix), fill_value=0.5, dtype=torch.double
    )

    # The HannConvCube expects to function on a pre-packed ImageCube,
    # so in order to get the plots looking correct on this test image,
    # we need to faff around with packing

    # tensor
    test_cube = torch.normal(mean=mean, std=std)
    test_cube_packed = utils.sky_cube_to_packed_cube(test_cube)

    # layer
    conv_layer = images.HannConvCube(nchan=nchan)

    conv_output_packed = conv_layer(test_cube_packed)
    conv_output = utils.packed_cube_to_sky_cube(conv_output_packed)

    fig, ax = plt.subplots(ncols=2, nrows=1)

    im = ax[0].imshow(
        np.squeeze(test_cube.detach().numpy()), origin="lower", interpolation="none"
    )
    plt.colorbar(im, ax=ax[0])
    ax[0].set_title("input")

    im = ax[1].imshow(
        np.squeeze(conv_output.detach().numpy()), origin="lower", interpolation="none"
    )
    plt.colorbar(im, ax=ax[1])
    ax[1].set_title("convolved")

    fig.savefig(tmp_path / "convcube.png", dpi=300)

    plt.close("all")


def test_multi_chan_conv(coords, tmp_path):
    # create a mock channel cube that includes negative values
    # and make sure that the HannConvCube works across channels

    nchan = 10
    mean = torch.full(
        (nchan, coords.npix, coords.npix), fill_value=-0.5, dtype=torch.double
    )
    std = torch.full(
        (nchan, coords.npix, coords.npix), fill_value=0.5, dtype=torch.double
    )

    # tensor
    test_cube = torch.normal(mean=mean, std=std)

    # layer
    conv_layer = images.HannConvCube(nchan=nchan)

    conv_layer(test_cube)


def test_image_flux(coords):
    nchan = 20
<<<<<<< HEAD
    im = images.ImageCube(coords=coords, nchan=nchan)
=======
    bcube = images.BaseCube(coords=coords, nchan=nchan)
    im = images.ImageCube(coords=coords, nchan=nchan)
    im(bcube())
>>>>>>> 8aa609f3
    assert im.flux.size()[0] == nchan<|MERGE_RESOLUTION|>--- conflicted
+++ resolved
@@ -6,30 +6,6 @@
 from mpol import coordinates, images, utils
 from mpol.constants import *
 
-<<<<<<< HEAD
-
-def test_odd_npix():
-    expected_error_message = "Image must have a positive and even number of pixels."
-
-    with pytest.raises(ValueError, match=expected_error_message):
-        images.BaseCube.from_image_properties(npix=853, nchan=30, cell_size=0.015)
-
-    with pytest.raises(ValueError, match=expected_error_message):
-        images.ImageCube.from_image_properties(npix=853, nchan=30, cell_size=0.015)
-
-
-def test_negative_cell_size():
-    expected_error_message = "cell_size must be a positive real number."
-
-    with pytest.raises(ValueError, match=expected_error_message):
-        images.BaseCube.from_image_properties(npix=800, nchan=30, cell_size=-0.015)
-
-    with pytest.raises(ValueError, match=expected_error_message):
-        images.ImageCube.from_image_properties(npix=800, nchan=30, cell_size=-0.015)
-
-
-=======
->>>>>>> 8aa609f3
 def test_single_chan():
     coords = coordinates.GridCoords(cell_size=0.015, npix=800)
     im = images.ImageCube(coords=coords)
@@ -197,11 +173,7 @@
 
 def test_image_flux(coords):
     nchan = 20
-<<<<<<< HEAD
-    im = images.ImageCube(coords=coords, nchan=nchan)
-=======
     bcube = images.BaseCube(coords=coords, nchan=nchan)
     im = images.ImageCube(coords=coords, nchan=nchan)
     im(bcube())
->>>>>>> 8aa609f3
     assert im.flux.size()[0] == nchan