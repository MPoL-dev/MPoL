import copy

import matplotlib.pyplot as plt
import numpy as np
import torch

from mpol.crossval import (CrossValidate, DartboardSplitGridded,
                           RandomCellSplitGridded)
from mpol.datasets import Dartboard
from mpol.fourier import FourierCube


<<<<<<< HEAD
def test_crossvalclass_split_dartboard(coords, averager, dataset, generic_parameters):
    # using the CrossValidate class, split a dataset into train/test subsets 
=======
def test_crossvalclass_split_dartboard(coords, gridder, dataset, generic_parameters):
    # using the CrossValidate class, split a dataset into train/test subsets
>>>>>>> d0a005d6
    # using 'dartboard' splitter

    crossval_pars = generic_parameters["crossval_pars"]
    crossval_pars["split_method"] = "dartboard"

    cross_validator = CrossValidate(coords, averager, **crossval_pars)
    cross_validator.split_dataset(dataset)


<<<<<<< HEAD
def test_crossvalclass_split_randomcell(coords, averager, dataset, generic_parameters):
    # using the CrossValidate class, split a dataset into train/test subsets 
=======
def test_crossvalclass_split_randomcell(coords, gridder, dataset, generic_parameters):
    # using the CrossValidate class, split a dataset into train/test subsets
>>>>>>> d0a005d6
    # using 'random_cell' splitter

    crossval_pars = generic_parameters["crossval_pars"]
    cross_validator = CrossValidate(coords, averager, **crossval_pars)
    cross_validator.split_dataset(dataset)


def test_crossvalclass_kfold(coords, averager, dataset, generic_parameters):
    # using the CrossValidate class, perform k-fold cross-validation

    crossval_pars = generic_parameters["crossval_pars"]
    # reset some keys to bypass functionality tested elsewhere and speed up test
    crossval_pars["lambda_guess"] = None
    crossval_pars["epochs"] = 11

    cross_validator = CrossValidate(coords, averager, **crossval_pars)
    cross_validator.run_crossval(dataset)


def test_randomcellsplit(dataset, generic_parameters):
    pars = generic_parameters["crossval_pars"]
    RandomCellSplitGridded(dataset, pars["kfolds"], pars["seed"])


def test_dartboardsplit_init(crossvalidation_products):
    coords, dataset = crossvalidation_products

    dartboard = Dartboard(coords=coords)

    # create cross validator through passing dartboard
    DartboardSplitGridded(dataset, 5, dartboard=dartboard)

    # create cross validator through implicit creation of dartboard
    DartboardSplitGridded(dataset, 5)


def test_hermitian_mask_k(crossvalidation_products, tmp_path):
    coords, dataset = crossvalidation_products

    dartboard = Dartboard(coords=coords)
    chan = 4

    # split these into k samples
    k = 5
    cv = DartboardSplitGridded(dataset, k, dartboard=dartboard)

    # get the split list indices
    indices_l0 = cv.k_split_cell_list[0]

    # create a new mask from this
    dartboard_mask = dartboard.build_grid_mask_from_cells(indices_l0)

    # use this mask to index the dataset
    masked_dataset = copy.deepcopy(dataset)
    masked_dataset.add_mask(dartboard_mask)

    # get updated q and phi values
    qs = masked_dataset.coords.packed_q_centers_2D[masked_dataset.mask[chan]]
    phis = masked_dataset.coords.packed_phi_centers_2D[masked_dataset.mask[chan]]

    ind = phis <= np.pi

    fig, ax = plt.subplots(nrows=1)

    ax.plot(qs[ind], phis[ind], "o", ms=3)
    ax.plot(qs[~ind], phis[~ind] - np.pi, "o", ms=1)
    fig.savefig(tmp_path / "hermitian.png", dpi=300)


def test_dartboardsplit_iterate_masks(crossvalidation_products, tmp_path):
    coords, dataset = crossvalidation_products

    dartboard = Dartboard(coords=coords)

    # create cross validator through passing dartboard
    k = 5
    chan = 4
    cv = DartboardSplitGridded(dataset, k, dartboard=dartboard)

    fig, ax = plt.subplots(nrows=k, ncols=2, figsize=(6, 12))

    for k, (train, test) in enumerate(cv):
        ax[k, 0].imshow(
            np.fft.fftshift(train.mask[chan].detach().numpy()),
            interpolation="none",
        )
        ax[k, 1].imshow(
            np.fft.fftshift(test.mask[chan].detach().numpy()),
            interpolation="none",
        )

    ax[0, 0].set_title("train")
    ax[0, 1].set_title("test")
    fig.savefig(tmp_path / "masks", dpi=300)


def test_dartboardsplit_iterate_images(crossvalidation_products, tmp_path):
    coords, dataset = crossvalidation_products

    dartboard = Dartboard(coords=coords)

    # create cross validator through passing dartboard
    k = 5
    chan = 4
    cv = DartboardSplitGridded(dataset, k, dartboard=dartboard)

    # visualize dirty images
    # create mock fourier layer
    flayer = FourierCube(coords=coords)
    flayer.forward(torch.zeros(dataset.nchan, coords.npix, coords.npix))

    # TODO: rewrite with Briggs framework

    # fig, ax = plt.subplots(nrows=k, ncols=4, figsize=(12, 12))

    # for k, (train, test) in enumerate(cv):

    #     rtrain = GriddedResidualConnector(flayer, train)
    #     rtest = GriddedResidualConnector(flayer, test)

    #     train_chan = packed_cube_to_sky_cube(rtrain.forward())[chan]
    #     test_chan = packed_cube_to_sky_cube(rtest.forward())[chan]

    #     im = ax[k, 0].imshow(
    #         train_chan.real.detach().numpy(), interpolation="none", origin="lower"
    #     )
    #     plt.colorbar(im, ax=ax[k, 0])

    #     im = ax[k, 1].imshow(
    #         train_chan.imag.detach().numpy(), interpolation="none", origin="lower"
    #     )
    #     plt.colorbar(im, ax=ax[k, 1])

    #     im = ax[k, 2].imshow(
    #         test_chan.real.detach().numpy(), interpolation="none", origin="lower"
    #     )
    #     plt.colorbar(im, ax=ax[k, 2])

    #     im = ax[k, 3].imshow(
    #         test_chan.imag.detach().numpy(), interpolation="none", origin="lower"
    #     )
    #     plt.colorbar(im, ax=ax[k, 3])

    # ax[0, 0].set_title("train")
    # ax[0, 2].set_title("test")
    # fig.savefig(tmp_path / "images", dpi=300)<|MERGE_RESOLUTION|>--- conflicted
+++ resolved
@@ -10,13 +10,8 @@
 from mpol.fourier import FourierCube
 
 
-<<<<<<< HEAD
 def test_crossvalclass_split_dartboard(coords, averager, dataset, generic_parameters):
     # using the CrossValidate class, split a dataset into train/test subsets 
-=======
-def test_crossvalclass_split_dartboard(coords, gridder, dataset, generic_parameters):
-    # using the CrossValidate class, split a dataset into train/test subsets
->>>>>>> d0a005d6
     # using 'dartboard' splitter
 
     crossval_pars = generic_parameters["crossval_pars"]
@@ -26,13 +21,8 @@
     cross_validator.split_dataset(dataset)
 
 
-<<<<<<< HEAD
 def test_crossvalclass_split_randomcell(coords, averager, dataset, generic_parameters):
     # using the CrossValidate class, split a dataset into train/test subsets 
-=======
-def test_crossvalclass_split_randomcell(coords, gridder, dataset, generic_parameters):
-    # using the CrossValidate class, split a dataset into train/test subsets
->>>>>>> d0a005d6
     # using 'random_cell' splitter
 
     crossval_pars = generic_parameters["crossval_pars"]
