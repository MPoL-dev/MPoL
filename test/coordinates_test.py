import matplotlib.pyplot as plt
import torch
import pytest

from mpol import coordinates
from mpol.constants import *
from mpol.exceptions import CellSizeError


def test_grid_coords_instantiate():
    coordinates.GridCoords(cell_size=0.01, npix=512)


def test_grid_coords_equal():
    coords1 = coordinates.GridCoords(cell_size=0.01, npix=512)
    coords2 = coordinates.GridCoords(cell_size=0.01, npix=512)

    assert coords1 == coords2


def test_grid_coords_unequal_pix():
    coords1 = coordinates.GridCoords(cell_size=0.01, npix=510)
    coords2 = coordinates.GridCoords(cell_size=0.01, npix=512)

    assert coords1 != coords2


def test_grid_coords_unequal_cell_size():
    coords1 = coordinates.GridCoords(cell_size=0.011, npix=512)
    coords2 = coordinates.GridCoords(cell_size=0.01, npix=512)

    assert coords1 != coords2


def test_grid_coords_plot_2D_uvq_sky(tmp_path):
    coords = coordinates.GridCoords(cell_size=0.005, npix=800)

    ikw = {"origin": "lower"}

    fig, ax = plt.subplots(nrows=1, ncols=3)
    im = ax[0].imshow(coords.sky_u_centers_2D, **ikw)
    plt.colorbar(im, ax=ax[0])

    im = ax[1].imshow(coords.sky_v_centers_2D, **ikw)
    plt.colorbar(im, ax=ax[1])

    im = ax[2].imshow(coords.sky_q_centers_2D, **ikw)
    plt.colorbar(im, ax=ax[2])

    for a, t in zip(ax, ["u", "v", "q"]):
        a.set_title(t)

    fig.savefig(tmp_path / "sky_uvq.png", dpi=300)


def test_grid_coords_plot_2D_uvq_packed(tmp_path):
    coords = coordinates.GridCoords(cell_size=0.005, npix=800)

    ikw = {"origin": "lower"}

    fig, ax = plt.subplots(nrows=1, ncols=3)
    im = ax[0].imshow(coords.packed_u_centers_2D, **ikw)
    plt.colorbar(im, ax=ax[0])

    im = ax[1].imshow(coords.packed_v_centers_2D, **ikw)
    plt.colorbar(im, ax=ax[1])

    im = ax[2].imshow(coords.packed_q_centers_2D, **ikw)
    plt.colorbar(im, ax=ax[2])

    for a, t in zip(ax, ["u", "v", "q"]):
        a.set_title(t)

    fig.savefig(tmp_path / "packed_uvq.png", dpi=300)


def test_grid_coords_odd_fail():
    with pytest.raises(
        ValueError, match="Image must have a positive and even number of pixels."
    ):
        coordinates.GridCoords(cell_size=0.01, npix=511)


def test_grid_coords_neg_cell_size():
    with pytest.raises(ValueError, match="cell_size must be a positive real number."):
        coordinates.GridCoords(cell_size=-0.01, npix=512)


# instantiate a DataAverager object with mock visibilities
def test_grid_coords_fit(baselines_2D_np, baselines_2D_t):
    coords = coordinates.GridCoords(cell_size=0.005, npix=800)

    uu, vv = baselines_2D_np
    coords.check_data_fit(uu, vv)

    uu, vv = baselines_2D_t
    coords.check_data_fit(uu, vv)


def test_grid_coords_fail(baselines_2D_np, baselines_2D_t):
    coords = coordinates.GridCoords(cell_size=0.05, npix=800)

    uu, vv = baselines_2D_np
    print("max u data", np.max(uu))
<<<<<<< HEAD
    print("max u grid", coords.max_uv_grid_value)
=======
    print("max u grid", coords.max_grid)
    with pytest.raises(CellSizeError):
        coords.check_data_fit(uu, vv)
>>>>>>> 8aa609f3

    uu, vv = baselines_2D_t
    print("max u data", torch.max(uu))
    print("max u grid", coords.max_grid)
    with pytest.raises(CellSizeError):
        coords.check_data_fit(uu, vv)


<<<<<<< HEAD
def test_tile_vs_meshgrid_implementation():
    coords = coordinates.GridCoords(cell_size=0.05, npix=800)

    x_centers_2d, y_centers_2d = np.meshgrid(
        coords.l_centers / arcsec, coords.m_centers / arcsec, indexing="xy"
    )

    sky_u_centers_2D, sky_v_centers_2D = np.meshgrid(
        coords.u_centers, coords.v_centers, indexing="xy"
    )

    assert np.all(coords.sky_u_centers_2D == sky_u_centers_2D)
    assert np.all(coords.sky_v_centers_2D == sky_v_centers_2D)
    assert np.all(coords.x_centers_2D == x_centers_2d)
    assert np.all(coords.y_centers_2D == y_centers_2d)
=======
def test_coords_mock_image(coords, img2D_butterfly):
    npix, _ = img2D_butterfly.shape
    assert coords.npix == npix, "coords dimensions and mock image have different sizes"
>>>>>>> 8aa609f3
<|MERGE_RESOLUTION|>--- conflicted
+++ resolved
@@ -38,13 +38,13 @@
     ikw = {"origin": "lower"}
 
     fig, ax = plt.subplots(nrows=1, ncols=3)
-    im = ax[0].imshow(coords.sky_u_centers_2D, **ikw)
+    im = ax[0].imshow(coords.ground_u_centers_2D, **ikw)
     plt.colorbar(im, ax=ax[0])
 
-    im = ax[1].imshow(coords.sky_v_centers_2D, **ikw)
+    im = ax[1].imshow(coords.ground_v_centers_2D, **ikw)
     plt.colorbar(im, ax=ax[1])
 
-    im = ax[2].imshow(coords.sky_q_centers_2D, **ikw)
+    im = ax[2].imshow(coords.ground_q_centers_2D, **ikw)
     plt.colorbar(im, ax=ax[2])
 
     for a, t in zip(ax, ["u", "v", "q"]):
@@ -102,22 +102,17 @@
 
     uu, vv = baselines_2D_np
     print("max u data", np.max(uu))
-<<<<<<< HEAD
     print("max u grid", coords.max_uv_grid_value)
-=======
-    print("max u grid", coords.max_grid)
     with pytest.raises(CellSizeError):
         coords.check_data_fit(uu, vv)
->>>>>>> 8aa609f3
 
     uu, vv = baselines_2D_t
     print("max u data", torch.max(uu))
-    print("max u grid", coords.max_grid)
+    print("max u grid", coords.max_uv_grid_value)
     with pytest.raises(CellSizeError):
         coords.check_data_fit(uu, vv)
 
 
-<<<<<<< HEAD
 def test_tile_vs_meshgrid_implementation():
     coords = coordinates.GridCoords(cell_size=0.05, npix=800)
 
@@ -125,16 +120,15 @@
         coords.l_centers / arcsec, coords.m_centers / arcsec, indexing="xy"
     )
 
-    sky_u_centers_2D, sky_v_centers_2D = np.meshgrid(
+    ground_u_centers_2D, ground_v_centers_2D = np.meshgrid(
         coords.u_centers, coords.v_centers, indexing="xy"
     )
 
-    assert np.all(coords.sky_u_centers_2D == sky_u_centers_2D)
-    assert np.all(coords.sky_v_centers_2D == sky_v_centers_2D)
+    assert np.all(coords.ground_u_centers_2D == ground_u_centers_2D)
+    assert np.all(coords.ground_v_centers_2D == ground_v_centers_2D)
     assert np.all(coords.x_centers_2D == x_centers_2d)
     assert np.all(coords.y_centers_2D == y_centers_2d)
-=======
+
 def test_coords_mock_image(coords, img2D_butterfly):
     npix, _ = img2D_butterfly.shape
-    assert coords.npix == npix, "coords dimensions and mock image have different sizes"
->>>>>>> 8aa609f3
+    assert coords.npix == npix, "coords dimensions and mock image have different sizes"